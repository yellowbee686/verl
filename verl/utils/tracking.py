--- conflicted
+++ resolved
@@ -35,9 +35,6 @@
         logger: Dictionary of initialized logger instances for each backend.
     """
 
-<<<<<<< HEAD
-    supported_backend = ["wandb", "mlflow", "swanlab", "vemlp_wandb", "tensorboard", "console", "clearml", "trackio"]
-=======
     supported_backend = [
         "wandb",
         "mlflow",
@@ -49,7 +46,6 @@
         "trackio",
         "file",
     ]
->>>>>>> f6b09ace
 
     def __init__(self, project_name, experiment_name, default_backend: str | list[str] = "console", config=None):
         if isinstance(default_backend, str):
@@ -165,19 +161,12 @@
             self.logger["vemlp_wandb"].finish(exit_code=0)
         if "tensorboard" in self.logger:
             self.logger["tensorboard"].finish()
-<<<<<<< HEAD
-        if "clearnml" in self.logger:
-            self.logger["clearnml"].finish()
-        if "trackio" in self.logger:
-            self.logger["trackio"].finish()
-=======
         if "clearml" in self.logger:
             self.logger["clearml"].finish()
         if "trackio" in self.logger:
             self.logger["trackio"].finish()
         if "file" in self.logger:
             self.logger["file"].finish()
->>>>>>> f6b09ace
 
 
 class ClearMLLogger:
