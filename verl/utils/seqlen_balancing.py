--- conflicted
+++ resolved
@@ -337,9 +337,6 @@
     return reverse_idx_map
 
 
-<<<<<<< HEAD
-def prepare_dynamic_batch(data: DataProto, max_token_len: int) -> tuple[list[DataProto], list[list[int]]]:
-=======
 def prepare_dynamic_batch(
     data: DataProto,
     max_token_len: int,
@@ -349,7 +346,6 @@
     min_num_micro_batch=None,
     use_dynamic_bsz_balance=True,
 ) -> tuple[list[DataProto], list[list[int]]]:
->>>>>>> f6b09ace
     """
     Prepare a batch for dynamic batching.
 
@@ -361,9 +357,6 @@
         Tuple[List[DataProto], List[List[int]]]: A tuple containing a list of DataProto objects
         and a list of index lists.
     """
-<<<<<<< HEAD
-    batch, batch_idx_list = rearrange_micro_batches(data.batch, max_token_len=max_token_len)
-=======
     batch, batch_idx_list = rearrange_micro_batches(
         data.batch,
         max_token_len=max_token_len,
@@ -373,17 +366,12 @@
         min_num_micro_batch=min_num_micro_batch,
         use_dynamic_bsz_balance=use_dynamic_bsz_balance,
     )
->>>>>>> f6b09ace
     micro_batches = []
     for i, batch_idx in enumerate(batch_idx_list):
         tensors = dict(batch[i])
         non_tensors = {key: value[batch_idx] for key, value in data.non_tensor_batch.items()}
-<<<<<<< HEAD
-        micro_batches.append(DataProto.from_dict(tensors, non_tensors, meta_info=data.meta_info))
-=======
         meta_info = copy.deepcopy(data.meta_info)
         micro_batches.append(DataProto.from_dict(tensors, non_tensors, meta_info=meta_info))
->>>>>>> f6b09ace
 
     return micro_batches, batch_idx_list
 
