--- conflicted
+++ resolved
@@ -538,110 +538,6 @@
                 },
                 batch_size=1,
             )
-<<<<<<< HEAD
-            if response_mask_output["input_ids"].dim() == 1:
-                response_mask_output["input_ids"] = response_mask_output["input_ids"].unsqueeze(0)
-
-            response_logprobs = None
-            if output.response_logprobs is not None:
-                pad_size = self.config.actor_rollout_ref.rollout.response_length - len(output.response_logprobs)
-                response_logprobs = torch.tensor(output.response_logprobs + [0.0] * pad_size).unsqueeze(0)
-
-            response_mask = response_mask_output["input_ids"] * response_output["attention_mask"]
-            attention_mask = torch.cat([prompt_output["attention_mask"], response_output["attention_mask"]], dim=1)
-            input_ids = torch.cat([prompt_output["input_ids"], response_output["input_ids"]], dim=1)
-
-            # Handle multi-modal inputs and position_ids calculation
-            # Only support Qwen2VLImageProcessor for multi-modal processing currently
-            # TODO: support other multi-modal inputs
-            multi_modal_inputs = None
-            if (
-                self.processor is not None
-                and "Qwen2VLImageProcessor" in self.processor.image_processor.__class__.__name__
-            ):
-                from verl.models.transformers.qwen2_vl import get_rope_index
-
-                images = getattr(output, "multi_modal_data", {}).get("image", None)
-                current_text = self.tokenizer.decode(input_ids.squeeze(0), skip_special_tokens=True)
-                multi_modal_inputs = self.processor(text=[current_text], images=images, return_tensors="pt")
-                multi_modal_inputs.pop("input_ids", None)
-                multi_modal_inputs.pop("attention_mask", None)
-
-                # We must use dict(multi_modal_inputs) to convert BatchFeature values to a new dict
-                # because np.array() only keeps the keys for BatchFeature.
-                multi_modal_inputs = dict(multi_modal_inputs)
-
-                image_grid_thw = multi_modal_inputs.get("image_grid_thw")
-                video_grid_thw = multi_modal_inputs.get("video_grid_thw")
-                second_per_grid_ts = multi_modal_inputs.get("second_per_grid_ts")
-
-                vision_position_ids = get_rope_index(
-                    self.processor,
-                    input_ids=input_ids.squeeze(0),
-                    image_grid_thw=image_grid_thw,
-                    video_grid_thw=video_grid_thw,
-                    second_per_grid_ts=second_per_grid_ts,
-                    attention_mask=attention_mask.squeeze(0),
-                ).unsqueeze(0)  # (1, 3, seq_len)
-
-                valid_mask = attention_mask[0].bool()
-                text_position_ids = torch.ones((1, len(input_ids[0])), dtype=torch.long)
-                text_position_ids[0, valid_mask] = torch.arange(valid_mask.sum().item())
-                text_position_ids = text_position_ids.unsqueeze(0)
-                position_ids = torch.cat((text_position_ids, vision_position_ids), dim=1)  # (1, 4, seq_length)
-            else:
-                position_ids = compute_position_id_with_mask(attention_mask)  # (1, seq_len)
-            enable_async_reward = (
-                self.reward_router_address is not None and self.config.reward_model.enable_resource_pool
-            ) or not self.config.reward_model.enable
-            if output.reward_score is None and enable_async_reward:
-                batch = TensorDict(
-                    {
-                        "prompts": prompt_output["input_ids"],  # [1, prompt_length]
-                        "responses": response_output["input_ids"],  # [1, response_length]
-                        "attention_mask": attention_mask,  # [1, prompt_length + response_length]
-                        "input_ids": input_ids,  # [1, prompt_length + response_length]
-                        "position_ids": position_ids,
-                    },
-                    batch_size=1,
-                )
-                non_tensor_batch = {
-                    **{k: np.array([v]) for k, v in kwargs.items()},
-                    "__num_turns__": np.array([output.num_turns]),
-                    "tool_extra_fields": np.array([output.extra_fields], dtype=object),
-                }
-
-                data = DataProto(
-                    batch=batch,
-                    non_tensor_batch=non_tensor_batch,
-                )
-                result = await self.reward_manager_worker.compute_score.remote(data)
-                output.reward_score = result["reward_score"]
-                output.extra_fields["reward_extra_info"] = result["reward_extra_info"]
-
-            result = _InternalAgentLoopOutput(
-                prompt_ids=prompt_output["input_ids"],
-                response_ids=response_output["input_ids"],
-                input_ids=input_ids,
-                position_ids=position_ids,
-                response_mask=response_mask,
-                attention_mask=attention_mask,
-                response_logprobs=response_logprobs,
-                multi_modal_inputs=multi_modal_inputs,
-                multi_modal_data=output.multi_modal_data,
-                reward_score=output.reward_score,
-                num_turns=output.num_turns,
-                metrics=output.metrics,
-                extra_fields=output.extra_fields,
-            )
-            
-            # Clear temporary variables to free memory immediately
-            del prompt_output, response_output, response_mask_output
-            if response_logprobs is not None:
-                del output.response_logprobs
-            
-            return result
-=======
             non_tensor_batch = {
                 **{k: np.array([v]) for k, v in kwargs.items()},
                 "__num_turns__": np.array([output.num_turns]),
@@ -671,7 +567,6 @@
             metrics=output.metrics,
             extra_fields=output.extra_fields,
         )
->>>>>>> 799c931b
 
     def _postprocess(self, inputs: list[_InternalAgentLoopOutput]) -> DataProto:
         """Process the padded outputs from _run_agent_loop and combine them into a batch."""
@@ -961,19 +856,9 @@
             ]
         )
         output = DataProto.concat(outputs)
-<<<<<<< HEAD
-        
-        # Clear intermediate outputs to free memory
-        del chunkes
-        
-        if self.config.actor_rollout_ref.rollout.free_cache_engine:
-            self.sleep()
-        if self.reward_model_manager and self.config.reward_model.rollout.free_cache_engine:
-=======
         # Fix for Issue #4147: Always call sleep() to ensure proper cleanup
         self.sleep()
         if self.reward_model_manager:
->>>>>>> 799c931b
             self.reward_model_manager.sleep()
 
         # calculate performance metrics
