# Copyright 2024 Bytedance Ltd. and/or its affiliates
#
# Licensed under the Apache License, Version 2.0 (the "License");
# you may not use this file except in compliance with the License.
# You may obtain a copy of the License at
#
#     http://www.apache.org/licenses/LICENSE-2.0
#
# Unless required by applicable law or agreed to in writing, software
# distributed under the License is distributed on an "AS IS" BASIS,
# WITHOUT WARRANTIES OR CONDITIONS OF ANY KIND, either express or implied.
# See the License for the specific language governing permissions and
# limitations under the License.
import asyncio
import heapq
import logging
import os
import random
from abc import ABC, abstractmethod
from typing import Any, Optional
from uuid import uuid4

import hydra
import numpy as np
import ray
import torch
from cachetools import LRUCache
from omegaconf import DictConfig, OmegaConf
from pydantic import BaseModel, ConfigDict
from tensordict import TensorDict
from transformers import AutoProcessor, AutoTokenizer

from verl.experimental.agent_loop.prometheus_utils import update_prometheus_config
from verl.experimental.agent_loop.utils import resolve_config_path
from verl.experimental.reward import RewardLoopWorker
from verl.protocol import DataProto
from verl.single_controller.ray.base import RayResourcePool, RayWorkerGroup
from verl.utils import hf_processor, hf_tokenizer
from verl.utils.fs import copy_to_local
from verl.utils.model import compute_position_id_with_mask
from verl.utils.rollout_trace import (
    RolloutTraceConfig,
    rollout_trace_attr,
    rollout_trace_op,
)
from verl.utils.transferqueue_utils import tqbridge
from verl.workers.rollout.replica import TokenOutput, get_rollout_replica_class

logger = logging.getLogger(__file__)
logger.setLevel(os.getenv("VERL_LOGGING_LEVEL", "WARN"))


class AsyncLLMServerManager:
    """
    A class to manage multiple OpenAI compatible LLM servers. This class provides
    - Load balance: least requests load balancing
    - Sticky session: send multi-turn chat completions to same server for automatic prefix caching
    """

    def __init__(self, config: DictConfig, server_handles: list[ray.actor.ActorHandle], max_cache_size: int = 10000):
        """Initialize the AsyncLLMServerManager.

        Args:
            config (DictConfig): YAML config.
            server_handles (List[ray.actor.ActorHandle]): OpenAI compatible LLM server actor handles.
            max_cache_size (int, optional): max cache size for request_id to server mapping. Defaults to 10000.
        """
        self.config = config
        self.server_handles = server_handles
        random.shuffle(self.server_handles)

        # Least requests load balancing
        self.weighted_serveres = [[0, (hash(server), server)] for server in server_handles]
        heapq.heapify(self.weighted_serveres)

        # LRU cache to map request_id to server
        self.request_id_to_server = LRUCache(maxsize=max_cache_size)

    def _choose_server(self, request_id: str) -> ray.actor.ActorHandle:
        # TODO: implement server pressure awareness load balancing
        if request_id in self.request_id_to_server:
            return self.request_id_to_server[request_id]

        server = self.weighted_serveres[0][1][1]
        self.weighted_serveres[0][0] += 1
        heapq.heapreplace(self.weighted_serveres, self.weighted_serveres[0])
        self.request_id_to_server[request_id] = server
        return server

    @rollout_trace_op
    async def generate(
        self,
        request_id,
        *,
        prompt_ids: list[int],
        sampling_params: dict[str, Any],
        image_data: Optional[list[Any]] = None,
    ) -> TokenOutput:
        """Generate tokens from prompt ids.

        Args:
            request_id (str): request id for sticky session.
            prompt_ids (List[int]): List of prompt token ids.
            sampling_params (Dict[str, Any]): Sampling parameters for the chat completion.

        Returns:
            TokenOutput: token output
        """
        server = self._choose_server(request_id)
        output = await server.generate.remote(
            request_id=uuid4().hex,  # use new request_id for each turn
            prompt_ids=prompt_ids,
            sampling_params=sampling_params,
            image_data=image_data,
        )
        return output


class AgentLoopMetrics(BaseModel):
    """Agent loop performance metrics."""

    generate_sequences: float = 0.0
    tool_calls: float = 0.0


class AgentLoopOutput(BaseModel):
    """Agent loop output."""

    prompt_ids: list[int]
    """Prompt token ids."""
    response_ids: list[int]
    """Response token ids including LLM generated token, tool response token."""
    response_mask: list[int]
    """Response mask, 1 for LLM generated token, 0 for tool response token."""
    response_logprobs: Optional[list[float]] = None
    """Log probabilities for the response tokens."""
    routed_experts: Optional[Any] = None
    """Routed experts for the total tokens."""
    multi_modal_data: Optional[dict[str, Any]] = None
    """Multi-modal data for multi-modal tools."""
    reward_score: Optional[float] = None
    """Reward score for the trajectory."""
    num_turns: int = 0
    """Number of chat turns, including user, assistant, tool."""
    metrics: AgentLoopMetrics
    """Auxiliary performance metrics"""
    extra_fields: dict[str, Any] = {}
    """Extra fields for dynamic addition."""


class _InternalAgentLoopOutput(AgentLoopOutput):
    """Internal agent loop output with padded sequences."""

    model_config = ConfigDict(arbitrary_types_allowed=True)

    prompt_ids: torch.Tensor
    """Padded prompt token ids."""
    response_ids: torch.Tensor
    """Padded response token ids."""
    input_ids: torch.Tensor
    """Padded input ids(prompt_ids + response_ids)."""
    position_ids: torch.Tensor
    """Padded position ids."""
    response_mask: torch.Tensor
    """Padded response mask."""
    attention_mask: torch.Tensor
    """Padded attention mask."""
    response_logprobs: Optional[torch.Tensor] = None
    """Padded log probabilities for the response tokens."""
    routed_experts: Optional[torch.Tensor] = None
    """Padded routed experts for the total tokens."""
    multi_modal_inputs: Optional[dict[str, torch.Tensor]] = None
    """Multi-modal inputs for processors (e.g., pixel_values, image_grid_thw)."""
    extra_fields: dict[str, Any] = {}
    """Extra fields for dynamic addition."""


# make hydra.utils.instantiate happy
class _DummyConfig:
    def __init__(self, config: DictConfig) -> None:
        self.config = config


class AgentLoopBase(ABC):
    """An agent loop takes an input message, chat with OpenAI compatible LLM server and interact with various
    environments."""

    _class_initialized = False

    def __init__(
        self,
        trainer_config: _DummyConfig,
        server_manager: AsyncLLMServerManager,
        tokenizer: AutoTokenizer,
        processor: AutoProcessor,
        **kwargs,
    ):
        """Initialize agent loop, each sample will have its own loop instance.

        Args:
            trainer_config (_DummyConfig): trainer config.
            server_manager (AsyncLLMServerManager): OpenAI compatible LLM server manager.
            tokenizer (AutoTokenizer): Tokenizer for tokenize messages.
            processor (AutoProcessor): Processor for process messages.
        """
        self.init_class(config=trainer_config.config, tokenizer=tokenizer, processor=processor, **kwargs)
        self.config = trainer_config.config
        self.server_manager = server_manager
        self.tokenizer = tokenizer
        self.processor = processor
        self.loop = asyncio.get_running_loop()

    @classmethod
    def init_class(cls, config: DictConfig, tokenizer: AutoTokenizer, processor: AutoProcessor, **kwargs):
        """This is used to do heavy initialization work that should shared across all instances. It's only called once.

        Args:
            config (DictConfig): trainer config.
            tokenizer (AutoTokenizer): Tokenizer for tokenize messages.
            processor (AutoProcessor): Processor for process multi_modal data.
            **kwargs: extra kwargs from config file passed in by `hydra.utils.instantiate`.
        """
        if cls._class_initialized:
            return
        cls._class_initialized = True

    @abstractmethod
    async def run(self, sampling_params: dict[str, Any], **kwargs) -> AgentLoopOutput:
        """Run agent loop to interact with LLM server and environment.

        Args:
            sampling_params (Dict[str, Any]): LLM sampling params.
            **kwargs: dataset fields from `verl.utils.dataset.RLHFDataset`.

        Returns:
            AgentLoopOutput: Agent loop output.
        """
        raise NotImplementedError


"""Agent loop registry: key is agent_name, value is a dict of agent loop config
used by hydra.utils.instantiate to initialize agent loop instance.

https://hydra.cc/docs/advanced/instantiate_objects/overview/
"""
_agent_loop_registry: dict[str, dict] = {}


def register(agent_name: str):
    """Register agent loop class."""

    def decorator(subclass: type[AgentLoopBase]) -> type[AgentLoopBase]:
        fqdn = f"{subclass.__module__}.{subclass.__qualname__}"
        _agent_loop_registry[agent_name] = {"_target_": fqdn}
        return subclass

    return decorator


class AgentLoopWorkerBase:
    """Agent loop worker takes a batch of messages and run each message in an agent loop."""

    def __init__(
        self,
        config: DictConfig,
        server_handles: list[ray.actor.ActorHandle],
        reward_router_address: str = None,
    ):
        """Initialize agent loop manager.

        Args:
            config (DictConfig): YAML config.
            server_handles (List[ray.actor.ActorHandle]): OpenAI compatible LLM server actor handles.
        """
        self.config = config

        # for recipe to change
        if not hasattr(self, "server_manager"):
            self.server_manager = AsyncLLMServerManager(config, server_handles)

        self.reward_router_address = reward_router_address

        model_path = config.actor_rollout_ref.model.path
        self.model_name = "/".join(model_path.split("/")[-2:])
        local_path = copy_to_local(config.actor_rollout_ref.model.path)
        self.tokenizer = hf_tokenizer(local_path, trust_remote_code=True)
        self.processor = hf_processor(local_path, trust_remote_code=True)

        agent_loop_config_path = config.actor_rollout_ref.rollout.agent.agent_loop_config_path
        if agent_loop_config_path:
            resolved_path = resolve_config_path(agent_loop_config_path)
            agent_loop_configs = OmegaConf.load(resolved_path)
            for agent_loop_config in agent_loop_configs:
                _agent_loop_registry[agent_loop_config.name] = agent_loop_config
        if self.config.actor_rollout_ref.model.get("custom_chat_template", None) is not None:
            if self.processor is not None:
                self.processor.chat_template = self.config.actor_rollout_ref.model.custom_chat_template
            self.tokenizer.chat_template = self.config.actor_rollout_ref.model.custom_chat_template

        use_reward_loop = True if self.config.reward_model.use_reward_loop else None
        self.use_reward_loop = use_reward_loop
        if use_reward_loop and not hasattr(self, "reward_manager_worker"):
            self.reward_loop_worker = RewardLoopWorker.options(
                scheduling_strategy=ray.util.scheduling_strategies.NodeAffinitySchedulingStrategy(
                    node_id=ray.get_runtime_context().get_node_id(),
                    soft=False,
                ),
            ).remote(self.config, self.reward_router_address)

        trace_config = self.config.actor_rollout_ref.rollout.get("trace", {})
        RolloutTraceConfig.init(
            self.config.trainer.project_name,
            self.config.trainer.experiment_name,
            trace_config.get("backend"),
            trace_config.get("token2text", False),
            trace_config.get("max_samples_per_step_per_worker", None),
        )

    @tqbridge()
    async def generate_sequences(self, batch: DataProto) -> DataProto:
        """Generate sequences from agent loop.

        Args:
            batch (DataProto): Input batch.

        Returns:
            DataProto: Output batch.
            - prompts: [bsz, prompt_length], prompt token ids from dataset.
            - responses: [bsz, response_length], output token ids include response tokens
              from LLM generation and observation tokens from tool_calls.
            - response_mask: [bsz, response_length], 1 for LLM generated tokens, 0 for observation/padding tokens.
            - input_ids: [bsz, prompt_length + response_length], whole sequence token ids, including prompt tokens
              and response tokens.
            - attention_mask: [bsz, prompt_length + response_length], 0 for padding tokens, 1 for other tokens.
            - position_ids: [bsz, prompt_length + response_length], incremental position ids.

            For multi-turn conversations:
            responses:     |<- LLM generation ->|<- tool_calls ->|<- LLM generation ->|<- padding ->|
            response_mask: | 1, 1, 1, ..., 1, 1 | 0, 0, .., 0, 0 | 1, 1, 1, ..., 1, 1 | 0, 0, ..., 0|
        """
        config = self.config.actor_rollout_ref.rollout
        sampling_params = dict(
            temperature=config.temperature,
            top_p=config.top_p,
            repetition_penalty=1.0,
            logprobs=config.calculate_log_probs,
        )

        # override sampling params for validation
        if batch.meta_info.get("validate", False):
            sampling_params["top_p"] = config.val_kwargs.top_p
            sampling_params["temperature"] = config.val_kwargs.temperature

        # by default, we assume it's a single turn agent
        if "agent_name" not in batch.non_tensor_batch:
            default_agent_loop = config.agent.default_agent_loop
            batch.non_tensor_batch["agent_name"] = np.array([default_agent_loop] * len(batch), dtype=object)

        if "index" in batch.non_tensor_batch:
            index = batch.non_tensor_batch["index"]
        else:
            index = np.arange(len(batch))

        max_samples_per_worker = RolloutTraceConfig.get_instance().max_samples_per_step_per_worker

        # For n rollouts per sample, we trace all n rollouts for selected samples
        # Note: This sampling happens per-worker, so total traces = max_samples_per_worker * num_workers * n
        if max_samples_per_worker is not None:
            unique_sample_indices = np.unique(index)
            if max_samples_per_worker < len(unique_sample_indices):
                selected_samples = set(
                    np.random.choice(unique_sample_indices, max_samples_per_worker, replace=False).tolist()
                )
                traced_indices = set(i for i in range(len(batch)) if index[i] in selected_samples)
            else:
                traced_indices = set(range(len(batch)))
        else:
            traced_indices = set(range(len(batch)))

        trajectory_info = await get_trajectory_info(
            batch.meta_info.get("global_steps", -1), index.tolist(), batch.meta_info.get("validate", False)
        )

        tasks = []
        for i in range(len(batch)):
            trace_this_sample = i in traced_indices
            kwargs = {k: v[i] for k, v in batch.non_tensor_batch.items()}
            tasks.append(
                asyncio.create_task(
                    self._run_agent_loop(sampling_params, trajectory_info[i], trace=trace_this_sample, **kwargs)
                )
            )
        outputs = await asyncio.gather(*tasks)

        output = self._postprocess(outputs)

        return output

    async def _run_agent_loop(
        self,
        sampling_params: dict[str, Any],
        trajectory: dict[str, Any],
        *,
        agent_name: str,
        trace: bool = True,
        **kwargs,
    ) -> _InternalAgentLoopOutput:
        with rollout_trace_attr(
            step=trajectory["step"],
            sample_index=trajectory["sample_index"],
            rollout_n=trajectory["rollout_n"],
            validate=trajectory["validate"],
            name="agent_loop",
            trace=trace,
        ):
            assert agent_name in _agent_loop_registry, (
                f"Agent loop {agent_name} not registered, registered agent loops: {_agent_loop_registry.keys()}"
            )

            agent_loop_config = _agent_loop_registry[agent_name]
            agent_loop = hydra.utils.instantiate(
                config=agent_loop_config,
                trainer_config=_DummyConfig(config=self.config),
                server_manager=self.server_manager,
                tokenizer=self.tokenizer,
                processor=self.processor,
            )
            output: AgentLoopOutput = await agent_loop.run(sampling_params, **kwargs)
            return await self._agent_loop_postprocess(output, **kwargs)

    async def _agent_loop_postprocess(self, output, **kwargs) -> _InternalAgentLoopOutput:
        """Perform post-processing operations on the output of each individual agent loop."""
        output.extra_fields["raw_prompt"] = kwargs["raw_prompt"]

        # Some AgentLoop may have already computed the reward score, e.g SWE-agent.

        # NOTE: consistent with the legacy batch version of generate_sequences that existed in the
        # deprecated vLLM SPMD rollout implementation.
        # prompt_ids: left padded with zeros (e.g., [0,0,0,0,1,2,3,4])
        # response_ids: right padded with zeros (e.g., [5,6,7,8,0,0,0,0])
        # input_ids: concatenation of prompt + response
        # Mask:
        # For example, if the prompt is [1,2,3,4] and the response is [5,6,7,(tool start)8,9(tool end),10,11,12]
        # - prompt_attention_mask: 0s for padding, 1s for tokens
        #   e.g., [0,0,0,0,1,1,1,1]
        # - response_attention_mask: 0s for padding, 1s for tokens
        #   e.g., [1,1,1,1,1,1,1,1,1,1,1,0,0,0,0]
        # attention_mask: concatenation of prompt_attention_mask and response_attention_mask
        #   e.g., [0,0,0,0,1,1,1,1(prompt),1,1,1,1,1,1,1,1,1,1,1,0,0,0,0(response)]
        # - response_mask: 1s for LLM generated tokens, 0 for tool response/padding tokens
        #   e.g., [1,1,1,1,1,1,1,(tool start),0,0(tool end),1,1,0,0,0,0]
        # - position_ids: sequential positions for tokens, starting at 0
        #   e.g., [0,0,0,0,0,1,2,3,4,5,6,7,8,9,10,11,12,13,14,0,0,0,0]

        self.tokenizer.padding_side = "left"
        prompt_output = self.tokenizer.pad(
            {"input_ids": output.prompt_ids},
            padding="max_length",
            max_length=self.config.actor_rollout_ref.rollout.prompt_length,
            return_tensors="pt",
            return_attention_mask=True,
        )
        if prompt_output["input_ids"].dim() == 1:
            prompt_output["input_ids"] = prompt_output["input_ids"].unsqueeze(0)
            prompt_output["attention_mask"] = prompt_output["attention_mask"].unsqueeze(0)

        self.tokenizer.padding_side = "right"
        response_output = self.tokenizer.pad(
            {"input_ids": output.response_ids},
            padding="max_length",
            max_length=self.config.actor_rollout_ref.rollout.response_length,
            return_tensors="pt",
            return_attention_mask=True,
        )
        if response_output["input_ids"].dim() == 1:
            response_output["input_ids"] = response_output["input_ids"].unsqueeze(0)
            response_output["attention_mask"] = response_output["attention_mask"].unsqueeze(0)

        response_mask_output = self.tokenizer.pad(
            {"input_ids": output.response_mask},
            padding="max_length",
            max_length=self.config.actor_rollout_ref.rollout.response_length,
            return_tensors="pt",
            return_attention_mask=False,
        )
        if response_mask_output["input_ids"].dim() == 1:
            response_mask_output["input_ids"] = response_mask_output["input_ids"].unsqueeze(0)

        response_logprobs = None
        if output.response_logprobs is not None:
            pad_size = self.config.actor_rollout_ref.rollout.response_length - len(output.response_logprobs)
            response_logprobs = torch.tensor(output.response_logprobs + [0.0] * pad_size).unsqueeze(0)

        response_mask = response_mask_output["input_ids"] * response_output["attention_mask"]
        attention_mask = torch.cat([prompt_output["attention_mask"], response_output["attention_mask"]], dim=1)
        input_ids = torch.cat([prompt_output["input_ids"], response_output["input_ids"]], dim=1)

        routed_experts = None
        if output.routed_experts is not None:
            total_length = input_ids.shape[1]
            length, layer_num, topk_num = output.routed_experts.shape
            experts_tensor = torch.from_numpy(output.routed_experts)
            routed_experts = torch.zeros(1, total_length, layer_num, topk_num, dtype=experts_tensor.dtype)

            # Calculate start position: left padding means original prompt starts at the end
            start_pos = prompt_output["input_ids"].shape[1] - len(output.prompt_ids)
            end_pos = min(start_pos + length, total_length)

            # Add boundary checks for robustness
            if start_pos < 0 or end_pos > total_length:
                raise ValueError(
                    f"Invalid position range: start_pos={start_pos}, end_pos={end_pos}, total_length={total_length}"
                )

            routed_experts[:, start_pos:end_pos] = experts_tensor.unsqueeze(0)

        # Handle multi-modal inputs and position_ids calculation
        # Only support Qwen2VLImageProcessor for multi-modal processing currently
        # TODO: support other multi-modal inputs
        multi_modal_inputs = None
        if self.processor is not None:
            images = getattr(output, "multi_modal_data", {}).get("image", None)
            current_text = self.tokenizer.decode(input_ids.squeeze(0), skip_special_tokens=True)
            multi_modal_inputs = self.processor(text=[current_text], images=images, return_tensors="pt")
            multi_modal_inputs.pop("input_ids", None)
            multi_modal_inputs.pop("attention_mask", None)

            # We must use dict(multi_modal_inputs) to convert BatchFeature values to a new dict
            # because np.array() only keeps the keys for BatchFeature.
            multi_modal_inputs = dict(multi_modal_inputs.convert_to_tensors("pt"))
        if self.processor is not None and "Qwen2VLImageProcessor" in self.processor.image_processor.__class__.__name__:
            from verl.models.transformers.qwen2_vl import get_rope_index

            image_grid_thw = multi_modal_inputs.get("image_grid_thw")
            video_grid_thw = multi_modal_inputs.get("video_grid_thw")
            second_per_grid_ts = multi_modal_inputs.get("second_per_grid_ts")

            vision_position_ids = get_rope_index(
                self.processor,
                input_ids=input_ids.squeeze(0),
                image_grid_thw=image_grid_thw,
                video_grid_thw=video_grid_thw,
                second_per_grid_ts=second_per_grid_ts,
                attention_mask=attention_mask.squeeze(0),
            ).unsqueeze(0)  # (1, 3, seq_len)

            valid_mask = attention_mask[0].bool()
            text_position_ids = torch.ones((1, len(input_ids[0])), dtype=torch.long)
            text_position_ids[0, valid_mask] = torch.arange(valid_mask.sum().item())
            text_position_ids = text_position_ids.unsqueeze(0)
            position_ids = torch.cat((text_position_ids, vision_position_ids), dim=1)  # (1, 4, seq_length)
        else:
            position_ids = compute_position_id_with_mask(attention_mask)  # (1, seq_len)
        enable_async_reward = (
            self.reward_router_address is not None and self.config.reward_model.enable_resource_pool
        ) or not self.config.reward_model.enable
        if output.reward_score is None and enable_async_reward and self.use_reward_loop:
            batch = TensorDict(
                {
                    "prompts": prompt_output["input_ids"],  # [1, prompt_length]
                    "responses": response_output["input_ids"],  # [1, response_length]
                    "attention_mask": attention_mask,  # [1, prompt_length + response_length]
                    "input_ids": input_ids,  # [1, prompt_length + response_length]
                    "position_ids": position_ids,
                },
                batch_size=1,
            )
            non_tensor_batch = {
                **{k: np.array([v]) for k, v in kwargs.items()},
                "__num_turns__": np.array([output.num_turns]),
                "tool_extra_fields": np.array([output.extra_fields], dtype=object),
            }

            data = DataProto(
                batch=batch,
                non_tensor_batch=non_tensor_batch,
            )
            result = await self.reward_loop_worker.compute_score.remote(data)
            output.reward_score = result["reward_score"]
            output.extra_fields["reward_extra_info"] = result["reward_extra_info"]

        return _InternalAgentLoopOutput(
            prompt_ids=prompt_output["input_ids"],
            response_ids=response_output["input_ids"],
            input_ids=input_ids,
            position_ids=position_ids,
            response_mask=response_mask,
            attention_mask=attention_mask,
            response_logprobs=response_logprobs,
            routed_experts=routed_experts,
            multi_modal_inputs=multi_modal_inputs,
            multi_modal_data=output.multi_modal_data,
            reward_score=output.reward_score,
            num_turns=output.num_turns,
            metrics=output.metrics,
            extra_fields=output.extra_fields,
        )

    def _postprocess(self, inputs: list[_InternalAgentLoopOutput]) -> DataProto:
        """Process the padded outputs from _run_agent_loop and combine them into a batch."""
        # Convert lists back to tensors and stack them to create a batch.
        # Strategy: Extract and concatenate one field at a time, then immediately clear references
        # to reduce peak memory usage during concatenation
        
        prompt_ids_list = [input.prompt_ids for input in inputs]
        prompt_ids = torch.cat(prompt_ids_list, dim=0)
        # Clear individual tensor references immediately after concatenation
        for input in inputs:
            input.prompt_ids = None
        del prompt_ids_list
        
        response_ids_list = [input.response_ids for input in inputs]
        response_ids = torch.cat(response_ids_list, dim=0)
        for input in inputs:
            input.response_ids = None
        del response_ids_list
        
        response_mask_list = [input.response_mask for input in inputs]
        response_mask = torch.cat(response_mask_list, dim=0)
        for input in inputs:
            input.response_mask = None
        del response_mask_list
        
        attention_mask_list = [input.attention_mask for input in inputs]
        attention_mask = torch.cat(attention_mask_list, dim=0)
        for input in inputs:
            input.attention_mask = None
        del attention_mask_list
        
        input_ids_list = [input.input_ids for input in inputs]
        input_ids = torch.cat(input_ids_list, dim=0)
        for input in inputs:
            input.input_ids = None
        del input_ids_list
        
        position_ids_list = [input.position_ids for input in inputs]
        position_ids = torch.cat(position_ids_list, dim=0)
        for input in inputs:
            input.position_ids = None
        del position_ids_list
        
        optional_outputs = {}
        if inputs[0].response_logprobs is not None:
<<<<<<< HEAD
            rollout_log_probs_list = [input.response_logprobs for input in inputs]
            optional_outputs["rollout_log_probs"] = torch.cat(rollout_log_probs_list, dim=0)
            for input in inputs:
                input.response_logprobs = None
            del rollout_log_probs_list

        # Ensure all tensors are contiguous to avoid extra memory allocation during GPU transfer
        # Non-contiguous tensors require PyTorch to create a contiguous copy during .to(device)
        # which doubles the peak memory usage during transfer
        prompt_ids = prompt_ids.contiguous()
        response_ids = response_ids.contiguous()
        response_mask = response_mask.contiguous()
        attention_mask = attention_mask.contiguous()
        input_ids = input_ids.contiguous()
        position_ids = position_ids.contiguous()
        
        if "rollout_log_probs" in optional_outputs:
            optional_outputs["rollout_log_probs"] = optional_outputs["rollout_log_probs"].contiguous()
        
=======
            optional_outputs["rollout_log_probs"] = torch.cat([input.response_logprobs for input in inputs], dim=0)
        if inputs[0].routed_experts is not None:
            optional_outputs["routed_experts"] = torch.cat([input.routed_experts for input in inputs], dim=0)

>>>>>>> 01ab536c
        batch = TensorDict(
            {
                "prompts": prompt_ids,  # [bsz, prompt_length]
                "responses": response_ids,  # [bsz, response_length]
                "response_mask": response_mask,  # [bsz, response_length]
                "input_ids": input_ids,  # [bsz, prompt_length + response_length]
                "attention_mask": attention_mask,  # [bsz, prompt_length + response_length]
                # position_ids: [bsz, 3, prompt_length + response_length] or [bsz, prompt_length + response_length]
                "position_ids": position_ids,
                **optional_outputs,
            },
            batch_size=len(inputs),
        )

        scores = [input.reward_score for input in inputs]
        if all(score is not None for score in scores):
            prompt_length = prompt_ids.size(1)
            response_length = attention_mask[:, prompt_length:].sum(dim=1) - 1
            rm_scores = torch.zeros_like(response_mask, dtype=torch.float32)
            rm_scores[torch.arange(response_mask.size(0)), response_length] = torch.tensor(scores, dtype=torch.float32)
            batch["rm_scores"] = rm_scores

        non_tensor_batch = {
            "__num_turns__": np.array([input.num_turns for input in inputs], dtype=np.int32),
        }

        # add reward_extra_info to non_tensor_batch
        reward_extra_infos = [input.extra_fields.get("reward_extra_info", {}) for input in inputs]
        reward_extra_keys = list(reward_extra_infos[0].keys())
        for key in reward_extra_keys:
            non_tensor_batch[key] = np.array([info[key] for info in reward_extra_infos])

        # Add multi_modal_inputs to non_tensor_batch if any samples have them
        multi_modal_inputs_list = [input.multi_modal_inputs for input in inputs]
        if any(mmi is not None for mmi in multi_modal_inputs_list):
            non_tensor_batch["multi_modal_inputs"] = np.array(multi_modal_inputs_list, dtype=object)

        metrics = [input.metrics.model_dump() for input in inputs]
        # Collect extra fields from all inputs and convert them to np.ndarray
        extra_fields = {}
        all_keys = set(key for input_item in inputs for key in input_item.extra_fields)
        for key in all_keys:
            temp_arr = np.empty(len(inputs), dtype=object)
            temp_arr[:] = [input.extra_fields.get(key) for input in inputs]
            extra_fields[key] = temp_arr

        non_tensor_batch.update(extra_fields)
        return DataProto(
            batch=batch,
            non_tensor_batch=non_tensor_batch,
            meta_info={"metrics": metrics, "reward_extra_keys": reward_extra_keys},
        )

    def create_transferqueue_client(
        self,
    ):
        """Create a client for data system (TransferQueue)."""
        from verl.single_controller.ray.base import get_random_string
        from verl.utils.transferqueue_utils import create_transferqueue_client

        client_name = get_random_string(length=6)

        self.tq_client = create_transferqueue_client(
            client_id=f"AgentLoopWorker_{client_name}",
            config=self.config.transfer_queue,
        )


@ray.remote
class AgentLoopWorker(AgentLoopWorkerBase):
    """Agent loop worker takes a batch of messages and run each message in an agent loop."""

    def __init__(
        self, config: DictConfig, server_handles: list[ray.actor.ActorHandle], reward_router_address: str = None
    ):
        """Initialize agent loop manager.
        Args:
            config (DictConfig): YAML config.
            server_handles (List[ray.actor.ActorHandle]): OpenAI compatible LLM server actor handles.
            reward_router_address (str): reward router address.
        """
        super().__init__(config, server_handles, reward_router_address)


async def get_trajectory_info(step, index, validate):
    """Get trajectory info.

    Args:
        step (int): global steps in the trainer.
        index (list): form datastore extra_info.index column.
        validate (bool): whether is a validate step.

    Returns:
        list: trajectory.
    """
    trajectory_info = []
    rollout_n = 0
    for i in range(len(index)):
        if i > 0 and index[i - 1] == index[i]:
            rollout_n += 1
        else:
            rollout_n = 0
        trajectory_info.append({"step": step, "sample_index": index[i], "rollout_n": rollout_n, "validate": validate})
    return trajectory_info


class AgentLoopManager:
    """Agent loop manager that manages a group of agent loop workers."""

    def __init__(
        self, config: DictConfig, worker_group: RayWorkerGroup = None, rm_resource_pool: RayResourcePool = None
    ):
        """Initialize agent loop manager.

        Args:
            config (DictConfig): trainer config.
            worker_group (RayWorkerGroup): ActorRolloutRef worker group for hybrid mode; None for standalone mode.
            rm_resource_pool (RayResourcePool): Resource pool for reward model (Standalone mode).
        """
        self.config = config
        self.worker_group = worker_group
        self.reward_model_manager = None
        self.reward_router_address = None
        if self.config.reward_model.enable and self.config.reward_model.enable_resource_pool:
            from verl.experimental.reward import RewardModelManager

            # TODO (dyy): current rm is colocated with the legacy fsdp/megatron rm
            # future pr will depericate fsdp/megatron rm and init RewardModelManager in standalone mode
            self.reward_model_manager = RewardModelManager(config.reward_model, rm_resource_pool)
            self.reward_router_address = self.reward_model_manager.get_router_address()

        # for recipe to change
        if not hasattr(self, "rollout_replica_class"):
            self.rollout_replica_class = get_rollout_replica_class(self.config.actor_rollout_ref.rollout.name)
        if not hasattr(self, "agent_loop_workers_class"):
            self.agent_loop_workers_class = AgentLoopWorker

        self._initialize_llm_servers()
        self._init_agent_loop_workers()

        # Initially we're in sleep mode.
        if self.config.actor_rollout_ref.rollout.free_cache_engine:
            self.sleep()

    def _initialize_llm_servers(self):
        rollout_world_size = (
            self.config.actor_rollout_ref.rollout.tensor_model_parallel_size
            * self.config.actor_rollout_ref.rollout.data_parallel_size
            * self.config.actor_rollout_ref.rollout.pipeline_model_parallel_size
        )
        world_size = (
            self.worker_group.world_size
            if self.worker_group
            else self.config.trainer.n_gpus_per_node * self.config.trainer.nnodes
        )
        num_replicas = world_size // rollout_world_size

        rollout_config = self.config.actor_rollout_ref.rollout
        model_config = self.config.actor_rollout_ref.model
        self.rollout_replicas = [
            self.rollout_replica_class(
                replica_rank=replica_rank,
                config=rollout_config,
                model_config=model_config,
                gpus_per_node=self.config.trainer.n_gpus_per_node,
            )
            for replica_rank in range(num_replicas)
        ]
        if self.worker_group:
            self._run_all([server.init_hybrid(self.worker_group) for server in self.rollout_replicas])
        else:
            self._run_all([server.init_standalone() for server in self.rollout_replicas])
        self.server_handles = [server._server_handle for server in self.rollout_replicas]
        self.server_addresses = [server._server_address for server in self.rollout_replicas]

        print(f"AgentLoopManager: {self.server_addresses}")

        # Update Prometheus configuration with server addresses
        if rollout_config.prometheus.enable:
            if rollout_config.disable_log_stats:
                raise ValueError("PROMETHEUS needs disable_log_stats==False, but it is currently True.")
            update_prometheus_config(rollout_config.prometheus, self.server_addresses)

    def _init_agent_loop_workers(self):
        self.agent_loop_workers = []
        num_workers = self.config.actor_rollout_ref.rollout.agent.num_workers

        node_ids = [node["NodeID"] for node in ray.nodes() if node["Alive"] and node["Resources"].get("CPU", 0) > 0]
        for i in range(num_workers):
            # Round-robin scheduling over the all nodes
            node_id = node_ids[i % len(node_ids)]
            self.agent_loop_workers.append(
                self.agent_loop_workers_class.options(
                    name=f"agent_loop_worker_{i}",
                    scheduling_strategy=ray.util.scheduling_strategies.NodeAffinitySchedulingStrategy(
                        node_id=node_id, soft=True
                    ),
                ).remote(self.config, self.server_handles, self.reward_router_address)
            )

    def generate_sequences(self, prompts: DataProto) -> DataProto:
        """Split input batch and dispatch to agent loop workers.

        Args:
            prompts (DataProto): Input batch.

        Returns:
            DataProto: Output batch.
        """

        # Fix for Issue #4147: Always call wake_up() to ensure weight sync
        # The wake_up()/sleep() methods internally check free_cache_engine
        self.wake_up()
        if self.reward_model_manager:
            self.reward_model_manager.wake_up()

        chunkes = prompts.chunk(len(self.agent_loop_workers))
        outputs = ray.get(
            [
                worker.generate_sequences.remote(chunk)
                for worker, chunk in zip(self.agent_loop_workers, chunkes, strict=True)
            ]
        )
        output = DataProto.concat(outputs)
        # Fix for Issue #4147: Always call sleep() to ensure proper cleanup
        self.sleep()
        if self.reward_model_manager:
            self.reward_model_manager.sleep()

        # calculate performance metrics
        metrics = [output.meta_info.pop("metrics") for output in outputs]  # List[List[Dict[str, str]]]
        timing = self._performance_metrics(metrics, output)

        output.meta_info = {"timing": timing, **outputs[0].meta_info}
        
        # Clear outputs list after concatenation
        del outputs
        
        return output

    def _performance_metrics(self, metrics: list[list[dict[str, str]]], output: DataProto) -> dict[str, float]:
        timing = {}
        t_generate_sequences = np.array([metric["generate_sequences"] for chunk in metrics for metric in chunk])
        t_tool_calls = np.array([metric["tool_calls"] for chunk in metrics for metric in chunk])
        timing["agent_loop/generate_sequences/min"] = t_generate_sequences.min()
        timing["agent_loop/generate_sequences/max"] = t_generate_sequences.max()
        timing["agent_loop/generate_sequences/mean"] = t_generate_sequences.mean()
        timing["agent_loop/tool_calls/min"] = t_tool_calls.min()
        timing["agent_loop/tool_calls/max"] = t_tool_calls.max()
        timing["agent_loop/tool_calls/mean"] = t_tool_calls.mean()

        # batch sequence generation is bounded by the slowest sample
        slowest = np.argmax(t_generate_sequences + t_tool_calls)
        attention_mask = output.batch["attention_mask"][slowest]
        prompt_length = output.batch["prompts"].shape[1]
        timing["agent_loop/slowest/generate_sequences"] = t_generate_sequences[slowest]
        timing["agent_loop/slowest/tool_calls"] = t_tool_calls[slowest]
        timing["agent_loop/slowest/prompt_length"] = attention_mask[:prompt_length].sum().item()
        timing["agent_loop/slowest/response_length"] = attention_mask[prompt_length:].sum().item()

        return timing

    def wake_up(self):
        """Wake up all rollout replica instances."""
        self._run_all([replica.wake_up() for replica in self.rollout_replicas])

    def sleep(self):
        """Sleep all rollout replica instances."""
        self._run_all([replica.sleep() for replica in self.rollout_replicas])

    def clear_kv_cache(self):
        """Clear all rollout kv cache, but don`t sleep."""
        self._run_all([replica.clear_kv_cache() for replica in self.rollout_replicas])

    def _run_all(self, tasks: list[asyncio.Task]):
        async def run_all():
            await asyncio.gather(*tasks)

        asyncio.run(run_all())<|MERGE_RESOLUTION|>--- conflicted
+++ resolved
@@ -641,12 +641,9 @@
         
         optional_outputs = {}
         if inputs[0].response_logprobs is not None:
-<<<<<<< HEAD
-            rollout_log_probs_list = [input.response_logprobs for input in inputs]
-            optional_outputs["rollout_log_probs"] = torch.cat(rollout_log_probs_list, dim=0)
-            for input in inputs:
-                input.response_logprobs = None
-            del rollout_log_probs_list
+            optional_outputs["rollout_log_probs"] = torch.cat([input.response_logprobs for input in inputs], dim=0)
+        if inputs[0].routed_experts is not None:
+            optional_outputs["routed_experts"] = torch.cat([input.routed_experts for input in inputs], dim=0)
 
         # Ensure all tensors are contiguous to avoid extra memory allocation during GPU transfer
         # Non-contiguous tensors require PyTorch to create a contiguous copy during .to(device)
@@ -661,12 +658,6 @@
         if "rollout_log_probs" in optional_outputs:
             optional_outputs["rollout_log_probs"] = optional_outputs["rollout_log_probs"].contiguous()
         
-=======
-            optional_outputs["rollout_log_probs"] = torch.cat([input.response_logprobs for input in inputs], dim=0)
-        if inputs[0].routed_experts is not None:
-            optional_outputs["routed_experts"] = torch.cat([input.routed_experts for input in inputs], dim=0)
-
->>>>>>> 01ab536c
         batch = TensorDict(
             {
                 "prompts": prompt_ids,  # [bsz, prompt_length]
