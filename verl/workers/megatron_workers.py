--- conflicted
+++ resolved
@@ -149,10 +149,6 @@
         self.architectures = getattr(hf_config, "architectures", None)
         if self.rank == 0:
             print(f"Model config after override: {hf_config}")
-<<<<<<< HEAD
-        tf_config = hf_to_mcore_config(hf_config, dtype, **override_transformer_config)
-=======
->>>>>>> f6b09ace
 
         if use_mbridge:
             from verl.models.mcore.mbridge import AutoBridge
@@ -162,10 +158,7 @@
             tf_config = bridge.config
             self.bridge = bridge
         else:
-<<<<<<< HEAD
-=======
             tf_config = hf_to_mcore_config(hf_config, dtype, **override_transformer_config)
->>>>>>> f6b09ace
             self.bridge = None
 
         print(f"TF config: {tf_config}")
@@ -414,36 +407,6 @@
         rollout_device_mesh = init_device_mesh(
             get_device_name(), mesh_shape=(dp, infer_tp), mesh_dim_names=["dp", "infer_tp"]
         )
-<<<<<<< HEAD
-
-        is_collect = rollout_device_mesh["infer_tp"].get_local_rank() == 0
-        self._register_dispatch_collect_info(
-            "rollout", dp_rank=rollout_device_mesh["dp"].get_local_rank(), is_collect=is_collect
-        )
-
-        # 3. init trainer and rollout random states
-        self.torch_random_states = get_torch_device().get_rng_state()
-        gen_dp_rank = rollout_device_mesh["dp"].get_local_rank()
-        get_torch_device().manual_seed(gen_dp_rank + 1000)  # make sure all tp ranks have the same random states
-        self.gen_random_states = get_torch_device().get_rng_state()
-        get_torch_device().set_rng_state(self.torch_random_states)
-
-        # 4. build rollout model
-        log_gpu_memory_usage(f"Before building {self.config.rollout.name} rollout", logger=logger)
-        self.rollout = get_rollout_class(rollout_config.name, rollout_config.mode)(
-            config=rollout_config, model_config=model_config, device_mesh=rollout_device_mesh
-        )
-        log_gpu_memory_usage(f"After building {self.config.rollout.name} rollout", logger=logger)
-
-        from verl.models.mcore import get_mcore_weight_converter
-
-        self.layer_name_mapping = {
-            "qkv_layer_name": "self_attention.linear_qkv.",
-            "gate_proj_layer_name": "linear_fc1.",
-        }
-        self.weight_converter = get_mcore_weight_converter(self.actor_model_config, self.dtype)
-
-=======
 
         is_collect = rollout_device_mesh["infer_tp"].get_local_rank() == 0
         self._register_dispatch_collect_info(
@@ -474,7 +437,6 @@
         if not self.bridge:
             self.weight_converter = get_mcore_weight_converter(self.actor_model_config, self.dtype)
 
->>>>>>> f6b09ace
         # 5. switch to trainer mode
         # NOTE: It's critical that hybrid engine in trainer mode initially to load checkpoint.
         # For sync mode, we directly switch to trainer mode here.
