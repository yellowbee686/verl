# Copyright 2023-2024 SGLang Team
# Licensed under the Apache License, Version 2.0 (the "License");
# you may not use this file except in compliance with the License.
# You may obtain a copy of the License at
#
#     http://www.apache.org/licenses/LICENSE-2.0
#
# Unless required by applicable law or agreed to in writing, software
# distributed under the License is distributed on an "AS IS" BASIS,
# WITHOUT WARRANTIES OR CONDITIONS OF ANY KIND, either express or implied.
# See the License for the specific language governing permissions and
# limitations under the License.
# ==============================================================================
# Copyright 2024 Bytedance Ltd. and/or its affiliates
#
# Licensed under the Apache License, Version 2.0 (the "License");
# you may not use this file except in compliance with the License.
# You may obtain a copy of the License at
#
#     http://www.apache.org/licenses/LICENSE-2.0
#
# Unless required by applicable law or agreed to in writing, software
# distributed under the License is distributed on an "AS IS" BASIS,
# WITHOUT WARRANTIES OR CONDITIONS OF ANY KIND, either express or implied.
# See the License for the specific language governing permissions and
# limitations under the License.

from __future__ import annotations

import logging
import os
from contextlib import contextmanager
from copy import deepcopy
from typing import TYPE_CHECKING

import numpy as np
import torch.distributed
from omegaconf import DictConfig, OmegaConf
from sglang.srt.entrypoints.verl_engine import VerlEngine
from sglang.srt.sampling.sampling_params import SamplingParams
from sglang.srt.utils import get_ip, get_open_port
from tensordict import TensorDict
from torch.distributed.device_mesh import init_device_mesh
from torch.nn.utils.rnn import pad_sequence

from verl import DataProto
from verl.third_party.sglang import parallel_state as sglang_ps
from verl.utils.debug import GPUMemoryLogger
from verl.utils.net_utils import is_ipv6
from verl.utils.torch_functional import get_response_mask, pad_sequence_to_length
from verl.workers.rollout.base import BaseRollout
from verl.workers.rollout.sglang_rollout.utils import broadcast_pyobj

if TYPE_CHECKING:
    from torch import nn

logger = logging.getLogger(__file__)
logger.setLevel(os.getenv("VERL_LOGGING_LEVEL", "WARN"))


# NOTE(sgm): add for verl. We can optimize it by making the dataloader yield List[int] without padding.
def _pre_process_inputs(pad_token_id, prompt_token_ids: torch.Tensor) -> list[int]:
    # remove the left padding in the prompt token_id
    # pad_token_id = self.llm_engine.tokenizer.pad_token_id if self.llm_engine.tokenizer.pad_token_id is
    # not None else self.llm_engine.tokenizer.eos_token_id
    non_pad_index = torch.nonzero(prompt_token_ids != pad_token_id, as_tuple=False)[0][0]
    token_ids = prompt_token_ids[non_pad_index:].tolist()
    return token_ids


# NOTE(linjunrong): adhoc
def _post_process_outputs(tokenizer, output):
    def _map_each_response(resp):
        log_probs = []
        output_token_ids = []
        for log_prob, token_ids, _ in resp["meta_info"]["output_token_logprobs"]:
            log_probs.append(log_prob)
            output_token_ids.append(token_ids)
        log_probs = torch.tensor(log_probs)
        output_token_ids = torch.tensor(output_token_ids)
        return output_token_ids, log_probs

    out_map = map(lambda x: _map_each_response(x), output)
    batched_output_token_ids = []
    batched_logprobs = []
    for output_token_ids, log_probs in out_map:
        batched_output_token_ids.append(output_token_ids)
        batched_logprobs.append(log_probs)
    pad_token_id = tokenizer.pad_token_id if tokenizer.pad_token_id is not None else tokenizer.eos_token_id
    batched_output_token_ids = pad_sequence(batched_output_token_ids, batch_first=True, padding_value=pad_token_id)
    if len(batched_logprobs) > 0:
        batched_logprobs = pad_sequence(batched_logprobs, batch_first=True, padding_value=pad_token_id)
    return batched_output_token_ids, batched_logprobs


class SGLangRollout(BaseRollout):
    def __init__(
        self,
        actor_module: nn.Module | str,
        config: DictConfig,
        tokenizer,
        model_hf_config,
        port=None,
        trust_remote_code: bool = False,
        **kwargs,
    ):
        """A SGLang rollout. It requires the module is supported by the SGLang.

        Args:
            actor_module: module here follows huggingface APIs
            config: DictConfig
            tokenizer: the task/model tokenizer
            model_hf_config: the huggingface config to initiallize the generating model in SGLang
            **kwargs: train_tp, for Megatron Backend to initialize hybrid engine (zero redundancy) process group
        """
        super().__init__()
        self.config = config
        os.environ.setdefault("SGL_DISABLE_TP_MEMORY_INBALANCE_CHECK", "true")

        assert not (not config.enforce_eager and config.free_cache_engine), "disable CUDA graph (enforce_eager = False) if free cache engine"

        tensor_parallel_size = self.config.get("tensor_model_parallel_size", 1)
        assert tensor_parallel_size <= torch.distributed.get_world_size(), "tensor parallel size should be less than or equal to the world size"

        if kwargs.get("train_tp") is not None:
            # deployed with megatron
            os.environ["CUDA_TIMER_STREAM_KAFKA_ENABLE"] = "0"
            os.environ["MEGATRON_IMPORT_TIMERS"] = "0"
            train_tp = kwargs.get("train_tp")
            num_tp_per_train_tp = train_tp // tensor_parallel_size
            sglang_ps.initialize_parallel_state(
                tensor_model_parallel_size=tensor_parallel_size,
                num_tp_per_train_tp=num_tp_per_train_tp,
            )
        assert model_hf_config.max_position_embeddings >= config.prompt_length + config.response_length, "model context length should be greater than total sequence length"

        tp_size = tensor_parallel_size
        world_size = int(os.getenv("WORLD_SIZE", "-1"))

        # init device mesh
        device_mesh_kwargs = dict(
            mesh_shape=(world_size // tp_size, tp_size, 1),
            mesh_dim_names=["dp", "tp", "pp"],
        )

        device_mesh_cpu = init_device_mesh("cpu", **device_mesh_kwargs)
        # device_mesh_device = init_device_mesh("cuda", **device_mesh_kwargs)

        # get tp_rank of this process in this tp group
        rank = device_mesh_cpu.get_rank()
        visible_devices = [None] * device_mesh_cpu.size(1)

        torch.distributed.all_gather_object(visible_devices, os.environ["CUDA_VISIBLE_DEVICES"], device_mesh_cpu.get_group("tp"))
        visible_devices_set = set(",".join(visible_devices).split(","))
        os.environ["CUDA_VISIBLE_DEVICES"] = ",".join(sorted(list(visible_devices_set)))

        nnodes = -(-tp_size // len(visible_devices_set))
        if nnodes > 1:
            ip = get_ip()
            port = get_open_port() if port is None else port
            [ip, port] = broadcast_pyobj(
                [ip, port],
                rank=rank,
                dist_group=device_mesh_cpu.get_group("tp"),
                src=device_mesh_cpu["tp"].mesh[0].item(),
                force_cpu_device=False,
            )
            dist_init_addr = f"[{ip}]:{port}" if is_ipv6(ip) else f"{ip}:{port}"

        else:
            dist_init_addr = None

        load_format = "dummy" if config.load_format.startswith("dummy") else config.load_format
        # copy it to avoid secretly modifying the engine config
<<<<<<< HEAD
        engine_kwargs = {} if "engine_kwargs" not in config else OmegaConf.to_container(deepcopy(config.engine_kwargs))
=======
        engine_kwargs = {} if "engine_kwargs" not in config or "sglang" not in config.engine_kwargs else OmegaConf.to_container(deepcopy(config.engine_kwargs.sglang))
>>>>>>> c803b1f7
        engine_kwargs = {key: val for key, val in engine_kwargs.items() if val is not None}
        self.inference_engine = VerlEngine(
            model_path=actor_module,
            dtype=config.dtype,
            mem_fraction_static=config.gpu_memory_utilization,
            device_mesh_cpu=device_mesh_cpu["tp"],
            enable_memory_saver=True,
            base_gpu_id=0,
            gpu_id_step=1,
            load_format=load_format,
            dist_init_addr=dist_init_addr,
            nnodes=nnodes,
            trust_remote_code=trust_remote_code,
            # NOTE(linjunrong): add rank to prevent SGLang generate same port inside PortArgs.init_new
            # when random.seed is being set during training
            port=30000 + rank,
            # Note: Enable below to display SGLang engine logs at INFO level
            # log_level="INFO",
            # Note: Enable below to display ReqInput in details, be careful about the log volume
            # log_requests=True,
            # Note: Log level for ReqInput, 0 for concise, 1 for log middle leve, 2 for verbose
            # log_requests_level=2,
            # Note: Enable below to limit the number of running requests
            # max_running_requests=1,
            **engine_kwargs,
        )

        # offload
        self.inference_engine.release_memory_occupation()

        kwargs = dict(
            n=1,
            max_new_tokens=config.response_length,
            presence_penalty=0.0,
            frequency_penalty=0.0,
            repetition_penalty=1.0,
        )
        # supporting adding any sampling params from the config file
        for k in config.keys():
            if hasattr(SamplingParams(), str(k)):
                kwargs[k] = config.get(k)
        print(f"kwargs: {kwargs}")
        self.sampling_params = kwargs

        self.tokenizer = tokenizer
        self.pad_token_id = tokenizer.pad_token_id

    @contextmanager
    def update_sampling_params(self, **kwargs):
        # update sampling params
        old_sampling_params_args = {}
        if kwargs:
            for key, value in kwargs.items():
                if key in self.sampling_params:
                    old_value = self.sampling_params[key]
                    old_sampling_params_args[key] = old_value
                    self.sampling_params[key] = value
        yield
        # roll back to previous sampling params
        # if len(old_sampling_params_args):
        for key, value in old_sampling_params_args.items():
            self.sampling_params[key] = value

    @GPUMemoryLogger(role="sglang rollout", logger=logger)
    @torch.no_grad()
    def generate_sequences(self, prompts: DataProto, **kwargs) -> DataProto:
        # if self.config.free_cache_engine:

        idx = prompts.batch["input_ids"]  # (bs, prompt_length)
        # left-padded attention_mask
        attention_mask = prompts.batch["attention_mask"]
        position_ids = prompts.batch["position_ids"]

        # used to construct attention_mask
        eos_token_id = prompts.meta_info["eos_token_id"]

        batch_size = idx.size(0)

        # Extract non-tensor data
        non_tensor_batch = prompts.non_tensor_batch
        if "raw_prompt_ids" not in non_tensor_batch:
            non_tensor_batch["raw_prompt_ids"] = np.array([_pre_process_inputs(self.pad_token_id, idx[i]) for i in range(batch_size)], dtype=object)

        if "multi_modal_data" in non_tensor_batch:
            sglang_inputs = []
            for raw_prompt_ids, multi_modal_data in zip(non_tensor_batch.pop("raw_prompt_ids"), non_tensor_batch.pop("multi_modal_data")):
                sglang_inputs.append(
                    {
                        "prompt_token_ids": raw_prompt_ids,
                        "multi_modal_data": multi_modal_data,
                        "image_data": multi_modal_data.get("image", None) if isinstance(multi_modal_data, dict) else None,
                    }
                )
        else:
            sglang_inputs = [{"prompt_token_ids": raw_prompt_ids} for raw_prompt_ids in non_tensor_batch.pop("raw_prompt_ids")]

        # Ensure token IDs are lists
        for input_data in sglang_inputs:
            if isinstance(input_data["prompt_token_ids"], np.ndarray):
                input_data["prompt_token_ids"] = input_data["prompt_token_ids"].tolist()
            elif not isinstance(input_data["prompt_token_ids"], list):
                raise TypeError(f"prompt_token_ids must be a list or numpy array, got {type(input_data['prompt_token_ids'])}")

        # Extract token IDs and image data for SGLang Engine
        idx_list = [input_data["prompt_token_ids"] for input_data in sglang_inputs]
        image_list = [input_data.get("image_data", None) for input_data in sglang_inputs]

        do_sample = prompts.meta_info.get("do_sample", True)
        is_validate = prompts.meta_info.get("validate", False)
        if not do_sample:
            kwargs = dict(
                n=1,
                presence_penalty=0.0,
                frequency_penalty=0.0,
                repetition_penalty=1.0,
                temperature=0,
                top_p=1,
                top_k=-1,
                ignore_eos=False,
                min_new_tokens=0,
                max_new_tokens=self.config.response_length,
                skip_special_tokens=True,
                spaces_between_special_tokens=True,
            )
        elif is_validate:
            kwargs = dict(
                top_k=self.config.val_kwargs.top_k,
                top_p=self.config.val_kwargs.top_p,
                temperature=self.config.val_kwargs.temperature,
                n=1,  # if validate, already repeat in ray_trainer
            )

        # users can customize different sampling_params at different run
        with self.update_sampling_params(**kwargs):
            print(f"{self.sampling_params=}")
            output = self.inference_engine.generate(
                prompt=None,  # because we have already convert it to prompt token id
                sampling_params=self.sampling_params,
                return_logprob=True,
                input_ids=idx_list,
                image_data=image_list,
            )

            out = _post_process_outputs(self.tokenizer, output)

            response = out[0].to(idx.device)
            # log_probs = out[1].to(idx.device)

            if response.shape[1] < self.config.response_length:
                response = pad_sequence_to_length(response, self.config.response_length, self.pad_token_id)
                # log_probs = pad_sequence_to_length(log_probs, self.config.response_length, self.pad_token_id)

            # utilize current sampling params
            if self.sampling_params.get("n", 1) > 1 and do_sample:
                idx = idx.repeat_interleave(self.sampling_params["n"], dim=0)
                attention_mask = attention_mask.repeat_interleave(self.sampling_params["n"], dim=0)
                position_ids = position_ids.repeat_interleave(self.sampling_params["n"], dim=0)
                batch_size = batch_size * self.sampling_params["n"]
                _non_tensor_batch = {}
                for key, val in non_tensor_batch.items():
                    _non_tensor_batch[key] = np.repeat(val, self.sampling_params["n"], axis=0)
            else:
                _non_tensor_batch = non_tensor_batch
            seq = torch.cat([idx, response], dim=-1)

        response_length = response.size(1)
        delta_position_id = torch.arange(1, response_length + 1, device=position_ids.device)
        delta_position_id = delta_position_id.unsqueeze(0).repeat(batch_size, 1)

        # TODO(sgm): fix position_ids on right_pad
        # prompt: left pad + response: right pad
        # attention_mask: [0,0,0,0,1,1,1,1, | 1,1,1,0,0,0,0,0]
        # position_ids:   [0,0,0,0,0,1,2,3, | 4,5,6,7,8,9,10,11]
        response_position_ids = position_ids[:, -1:] + delta_position_id
        position_ids = torch.cat([position_ids, response_position_ids], dim=-1)
        response_attention_mask = get_response_mask(response_id=response, eos_token=eos_token_id, dtype=attention_mask.dtype)
        attention_mask = torch.cat((attention_mask, response_attention_mask), dim=-1)

        # all the tp ranks should contain the same data here. data in all ranks are valid
        batch = TensorDict(
            {
                "prompts": idx,
                "responses": response,
                "input_ids": seq,  # here input_ids become the whole sentences
                # 'old_log_probs': log_probs, # we will recompute old log prob with actor
                "attention_mask": attention_mask,
                "position_ids": position_ids,
            },
            batch_size=batch_size,
        )

        # free cache engine
        if self.config.free_cache_engine and self.inference_engine._engine is not None and self.inference_engine._engine.tokenizer_manager is not None:
            self.inference_engine._engine.flush_cache()

        return DataProto(batch=batch, non_tensor_batch=_non_tensor_batch)

    # this function is left for uniform train-inference resharding
    def update_weights(self, params_iter):
        self.inference_engine.resume_memory_occupation()
        self.inference_engine.update_weights_from_tensor(params_iter, load_format=None)

    # this function is left for uniform train-inference resharding
    def offload(self):
        self.inference_engine.release_memory_occupation()<|MERGE_RESOLUTION|>--- conflicted
+++ resolved
@@ -172,11 +172,7 @@
 
         load_format = "dummy" if config.load_format.startswith("dummy") else config.load_format
         # copy it to avoid secretly modifying the engine config
-<<<<<<< HEAD
-        engine_kwargs = {} if "engine_kwargs" not in config else OmegaConf.to_container(deepcopy(config.engine_kwargs))
-=======
         engine_kwargs = {} if "engine_kwargs" not in config or "sglang" not in config.engine_kwargs else OmegaConf.to_container(deepcopy(config.engine_kwargs.sglang))
->>>>>>> c803b1f7
         engine_kwargs = {key: val for key, val in engine_kwargs.items() if val is not None}
         self.inference_engine = VerlEngine(
             model_path=actor_module,
