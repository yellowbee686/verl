--- conflicted
+++ resolved
@@ -441,16 +441,12 @@
                         loss_scale_factor = 1 / self.gradient_accumulation
 
                     # all return: (bsz, response_length)
-<<<<<<< HEAD
                     loss_mode = self.config.policy_loss.get("loss_mode", "vanilla")
                     is_archer = (loss_mode == "archer")
                     calculate_entropy = is_archer
                     if entropy_coeff != 0:
                         calculate_entropy = True
                     entropy, log_prob, aux_loss = self._forward_micro_batch(
-=======
-                    entropy, log_prob = self._forward_micro_batch(
->>>>>>> 799c931b
                         model_inputs, temperature=temperature, calculate_entropy=calculate_entropy
                     )
 
