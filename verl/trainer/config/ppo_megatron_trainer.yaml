# specify the default per-component configs
defaults:

  # <folder_name>@<field_name>.<field_name>: <yaml_file_name>
  # actor_rollout_ref.actor: trainer/config/actor/megatron_actor.yaml
  - actor@actor_rollout_ref.actor: megatron_actor
  # data: trainer/config/data/legacy_data.yaml
  - data@data: legacy_data
  # load the reference default config, then apply the fields in the current yaml
  # Reference model config.
  # Reference model will be enabled when actor.use_kl_loss or/and algorithm.use_kl_in_reward is/are True.
  - ref@actor_rollout_ref.ref: megatron_ref
  # Rollout model config.
  - rollout@actor_rollout_ref.rollout: rollout
  # Critic model config.
  - critic@critic: megatron_critic
  # Reward model config.
  - reward_model@reward_model: megatron_reward_model
  - _self_

actor_rollout_ref:
  hybrid_engine: True

  nccl_timeout: 600 # seconds, default is 10 minutes for torch, you can set it to a larger value if you have long-running operations like 32B or 72B model using megatron

  model:

    path: ~/models/deepseek-llm-7b-chat

    custom_chat_template: null

    external_lib: null

    override_config:

      model_config: {}

      moe_config:

        freeze_moe_router: False

    use_fused_kernels: False # Whether to use custom fused kernels (PostProcessing, for memory efficiency)

    trust_remote_code: False

  rollout:
    # may get higher throughput when set to True. When activated, Please increase max_num_batched_tokens or decrease max_model_len.
    enable_chunked_prefill: False

    # Prefix caching kv-cache blocks is a popular optimization in LLM inference to avoid redundant prompt computations.
    enable_prefix_caching: True

    load_format: dummy_megatron

    tensor_model_parallel_size: 1

    layer_name_map:
      qkv_layer_name: qkv
      gate_proj_layer_name: gate_up

custom_reward_function:
  path: null
  name: compute_score

algorithm:
  # Required when using verl.utils.omega_conf_to_dataclass to instantiate dataclass configs
  _target_: verl.trainer.config.AlgoConfig
  gamma: 1.0
  lam: 1.0
  adv_estimator: gae
  norm_adv_by_std_in_grpo: True
  use_kl_in_reward: False
  kl_penalty: kl  # how to estimate kl divergence
  kl_ctrl:
    # Required when using verl.utils.omega_conf_to_dataclass to instantiate dataclass configs
    _target_: verl.trainer.config.KLControlConfig
    type: fixed
    kl_coef: 0.001
    horizon: 10000
    target_kl: 0.1
  use_pf_ppo: False
  pf_ppo:
    reweight_method: pow  # ["pow", "max_min", "max_random"]
    weight_pow: 2.0

trainer:
  balance_batch: True
  total_epochs: 30
  total_training_steps: null
  project_name: verl_examples
  experiment_name: gsm8k
  logger: ['console', 'wandb']
  log_val_generations: 0
  nnodes: 1
  n_gpus_per_node: 8
  save_freq: -1
  esi_redundant_time: 0

  # auto: find the last ckpt to resume. If can't find, start from scratch
  resume_mode: auto # or disable or resume_path if resume_from_path is set
  resume_from_path: null
  del_local_ckpt_after_load: False
  val_before_train: True
  test_freq: -1
  critic_warmup: 0
  default_hdfs_dir: null
  default_local_dir: checkpoints/${trainer.project_name}/${trainer.experiment_name}
  max_actor_ckpt_to_keep: null
  max_critic_ckpt_to_keep: null
  # The timeout for ray worker group to wait for the register center to be ready
  ray_wait_register_center_timeout: 300
  device: cuda
  # Directory for logging rollout data; no dump if null
  rollout_data_dir: null

global_profiler:
  _target_: verl.utils.profiler.ProfilerConfig
  tool: null  # choose between nsys, npu, torch, torch_memory
  steps: null   # profile steps
  profile_continuous_steps: False
  save_path: "outputs/profile"   # profiler saving path
  # Specific tool configs, can use +profiler.tool_config.[tool].xxx to config
  global_tool_config:
<<<<<<< HEAD
  
=======

>>>>>>> f6b09ace
    # nsys config
    nsys:

      # True for each task has its own database, False for all tasks in one training step share one database.
      discrete: False

      # controller Nvidia Nsight Systems Options. Must set when profile_steps is not None.
      ## reference https://docs.nvidia.com/nsight-systems/UserGuide/index.html
      ## reference https://docs.ray.io/en/latest/ray-observability/user-guides/profiling.html
      controller_nsight_options:

        # Select the API(s) to be traced.
        trace: "cuda,nvtx,cublas,ucx"

        # Track the GPU memory usage by CUDA kernels. Must be string type "true" or "false".
        cuda-memory-usage: "true"

        # CUDA graphs will be traced as a whole
        cuda-graph-trace: "graph"

      # worker Nvidia Nsight Systems Options. Must set when profile_steps is not None.
      worker_nsight_options:

        # Select the API(s) to be traced.
        trace: "cuda,nvtx,cublas,ucx"

        # Track the GPU memory usage by CUDA kernels. Must be string type "true" or "false".
        cuda-memory-usage: "true"

        # CUDA graphs will be traced as a whole
        cuda-graph-trace: "graph"

        # Profiling only in a range of torch.cuda.profiler.start and stop. Do not change this config.
        capture-range: "cudaProfilerApi"

        # Specify the desired behavior when a capture range ends.
        # In verl we need the torch.cuda.profiler.start/stop pair to repeats n times.
        # valid values are "repeat-shutdown:n" or null.
        # For normal whole step profiling, n = len(profile_steps);
        # but for discrete profiling, n = len(profile_steps) * Number(subtasks).
        # Or you can just leave it null and the program will use n = len(profile_steps) * 6;
        capture-range-end: null

        # Send signal to the target application's process group. We let the program to exit by itself.
        kill: none

    # enable memory visualization for debugging memory usage
    torch_memory:
      #  Maximum number of allocation entries to record
      trace_alloc_max_entries: 100_000
      # The depth of the call stack to capture for each allocation
      stack_depth: 32
      # 'alloc': records only allocation events || 'state': records memory state changes || 'all': records both.
      context: "all"
      # 'python': records Python stacks || 'cpp': records C++ stacks (available in some versions) || 'all': records both.
      stacks: "all"
      # devices, record_context etc.
      kw_args: {}

ray_kwargs:
  ray_init:
    num_cpus: null # `None` means using all CPUs, which might cause hang if limited in systems like SLURM. Please set to a number allowed then.
  timeline_json_file: null<|MERGE_RESOLUTION|>--- conflicted
+++ resolved
@@ -121,11 +121,6 @@
   save_path: "outputs/profile"   # profiler saving path
   # Specific tool configs, can use +profiler.tool_config.[tool].xxx to config
   global_tool_config:
-<<<<<<< HEAD
-  
-=======
-
->>>>>>> f6b09ace
     # nsys config
     nsys:
 
