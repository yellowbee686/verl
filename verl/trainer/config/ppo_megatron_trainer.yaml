data:
  tokenizer: null
  train_files: ~/data/rlhf/gsm8k/train.parquet
  val_files: ~/data/rlhf/gsm8k/test.parquet
  prompt_key: prompt
  reward_fn_key: data_source
  max_prompt_length: 512
  max_response_length: 512
  train_batch_size: 1024
  val_batch_size: null # DEPRECATED: Validation datasets are sent to inference engines as a whole batch, which will schedule the memory themselves
  return_raw_input_ids: False  # This should be set to true when the tokenizer between policy and rm differs
  return_raw_chat: False
  return_full_prompt: False
  shuffle: True
  filter_overlong_prompts: False # for large-scale dataset, filtering overlong prompts could be timeconsuming. You cat set the filter_overlong_prompts_workers to use multiprocessing to speed up.
  filter_overlong_prompts_workers: 1
  truncation: error
  custom_cls:
      path: null
      name: null

actor_rollout_ref:
  hybrid_engine: True
  model:
    path: ~/models/deepseek-llm-7b-chat
    external_lib: null
    override_config:
      model_config: {}
      moe_config:
        freeze_moe_router: False
    enable_gradient_checkpointing: False
    gradient_checkpointing_kwargs:
      ## Activation Checkpointing
      activations_checkpoint_method: null # 'uniform', 'block'; not used with 'selective'
      # 'uniform' divides the total number of transformer layers and checkpoints the input activation of each chunk
      # 'block' checkpoints the specified number of layers per pipeline stage at the specified granularity
      activations_checkpoint_granularity: null # 'selective' or 'full'
      # 'full' will checkpoint the entire transformer layer and 'selective' only checkpoints memory intensive part of attention
      activations_checkpoint_num_layers: null # not used with 'selective'
  actor:
    strategy: megatron  # This is for backward-compatibility
    ppo_mini_batch_size: 256
    ppo_micro_batch_size: null # will be deprecated, use ppo_micro_batch_size_per_gpu
    ppo_micro_batch_size_per_gpu: null
    use_dynamic_bsz: False
    use_torch_compile: True # False to disable torch compile
    # pg_losses2 = -advantages * torch.clamp(ratio, 1 - cliprange_low, 1 + cliprange_high)
    clip_ratio: 0.2 # default value if clip_ratio_low and clip_ratio_high are not specified
    clip_ratio_low: 0.2
    clip_ratio_high: 0.2
    clip_ratio_c: 3.0 # lower bound of the value for Dual-clip PPO from https://arxiv.org/pdf/1912.09729
    loss_agg_mode: "token-mean" # / "seq-mean-token-sum" / "seq-mean-token-mean"
    # NOTE: "token-mean" is the default behavior
    entropy_coeff: 0
    use_kl_loss: False # True for GRPO
    kl_loss_coef: 0.001 # for grpo
    kl_loss_type: low_var_kl # for grpo
    ppo_epochs: 1
    data_loader_seed: null
    shuffle: False
    optim:
      lr: 1e-6
      clip_grad: 1.0
      lr_warmup_steps: -1 # Prioritized. Negative values mean delegating to lr_warmup_steps_ratio.
      lr_warmup_steps_ratio: 0.  # the total steps will be injected during runtime
      min_lr_ratio: null   # only useful for warmup with cosine
      warmup_style: constant  # select from constant/cosine
      total_training_steps: -1  # must be override by program
      weight_decay: 0.01
    megatron:
      param_offload: False
      grad_offload: False
      optimizer_offload: False
      tensor_model_parallel_size: 1
      expert_model_parallel_size: 1
      expert_tensor_parallel_size: null
      pipeline_model_parallel_size: 1
      virtual_pipeline_model_parallel_size: null # change VPP interface for parallelism tests
      context_parallel_size: 1
      sequence_parallel: True
      use_distributed_optimizer: True
      use_dist_checkpointing: False
      dist_checkpointing_path: null
      seed: 1
      override_transformer_config: {} # additional transformer config like: num_layers_in_first(/last)_pipeline_stage
    profile: # profile the actor model in `update_policy` 
      use_profile: False # open it when you want to profile the actor model
      profile_ranks: null # list, you can specify the ranks to profile
      step_start: -1 # start step in update_policy 
      step_end: -1 # end step 
      save_path: null # the path to save the profile result
    load_weight: True
    checkpoint:
      contents: ['model', 'optimizer', 'extra']  # with 'hf_model' you can save whole model as hf format, now only use sharded model checkpoint to save space
  ref:
    strategy: megatron
    use_torch_compile: ${actor_rollout_ref.actor.use_torch_compile}
    megatron:
      param_offload: False
      tensor_model_parallel_size: 1
      expert_model_parallel_size: 1
      expert_tensor_parallel_size: None
      pipeline_model_parallel_size: 1
      virtual_pipeline_model_parallel_size: null # change VPP interface for parallelism tests
      context_parallel_size: 1
      sequence_parallel: True
      use_distributed_optimizer: False
      use_dist_checkpointing: False
      dist_checkpointing_path: null
      seed: 1
      override_transformer_config: ${actor_rollout_ref.actor.megatron.override_transformer_config}
    profile:
      use_profile: False
      profile_ranks: null
      step_start: -1
      step_end: -1
      save_path: null
    load_weight: True
    log_prob_micro_batch_size: null # will be deprecated, use log_prob_micro_batch_size_per_gpu
    log_prob_micro_batch_size_per_gpu: null
  rollout:
    name: vllm
    mode: sync # sync: LLM, async: AsyncLLM
    temperature: 1.0
    top_k: -1 # 0 for hf rollout, -1 for vllm rollout
    top_p: 1
    prompt_length: ${data.max_prompt_length}  # for xperf_gpt
    response_length: ${data.max_response_length}
    # for vllm rollout
    dtype: bfloat16 # should align with FSDP
    gpu_memory_utilization: 0.5
    ignore_eos: False
    enforce_eager: True
    free_cache_engine: True
    load_format: dummy_megatron
    tensor_model_parallel_size: 1
    max_num_batched_tokens: 8192
    max_model_len: null
    max_num_seqs: 1024
    log_prob_micro_batch_size: null # will be deprecated, use log_prob_micro_batch_size_per_gpu
    log_prob_micro_batch_size_per_gpu: null
    disable_log_stats: True
    enable_chunked_prefill: False # could get higher throughput
    # for hf rollout
    do_sample: True
    layer_name_map:
      qkv_layer_name: qkv
      gate_proj_layer_name: gate_up
    # number of responses (i.e. num sample times)
    n: 1
    engine_kwargs: # inference engine parameters
<<<<<<< HEAD
      swap_space: null # null means "use the engine default value" (usually 4 GB), setting it to, e.g., 32 means 32 GB
      attention_backend: fa3 # null means use the engine default value, available options: flashinfer, triton, flashmla
=======
      vllm:
        swap_space: null # null means "use the engine default value" (usually 4 GB), setting it to, e.g., 32 means 32 GB
      sglang:
        attention_backend: null # null means use the engine default value, available options: flashinfer, triton, flashmla
>>>>>>> c803b1f7
    val_kwargs:
      # sampling parameters for validation
      top_k: -1 # 0 for hf rollout, -1 for vllm rollout
      top_p: 1.0
      temperature: 0
      n: 1
      do_sample: False # default eager for validation
    multi_turn: 
      enable: False  # should set rollout.name to sglang_async if True
      max_turns: null  # null for no limit (default max_length // 3)
      tool_config_path: null  # null for no tool
      format: chatml  # chatml, more formats will be supported in the future

critic:
  rollout_n: ${actor_rollout_ref.rollout.n}
  strategy: megatron
  optim:
    lr: 1e-5
    clip_grad: 1.0
    lr_warmup_steps_ratio: 0.  # the total steps will be injected during runtime
    min_lr_ratio: null   # only useful for warmup with cosine
    warmup_style: constant  # select from constant/cosine
    total_training_steps: -1  # must be override by program
    weight_decay: 0.01
  model:
    path: ~/models/deepseek-llm-7b-chat
    tokenizer_path: ${actor_rollout_ref.model.path}
    override_config:
      model_config: {}
      moe_config:
        freeze_moe_router: False
    external_lib: ${actor_rollout_ref.model.external_lib}
    enable_gradient_checkpointing: False
    gradient_checkpointing_kwargs:
      ## Activation Checkpointing
      activations_checkpoint_method: null
      activations_checkpoint_granularity: null
      activations_checkpoint_num_layers: null
  megatron:
    param_offload: False
    grad_offload: False
    optimizer_offload: False
    tensor_model_parallel_size: 1
    expert_model_parallel_size: 1
    expert_tensor_parallel_size: null
    pipeline_model_parallel_size: 1
    virtual_pipeline_model_parallel_size: null # change VPP interface for parallelism tests
    context_parallel_size: 1
    sequence_parallel: True
    use_distributed_optimizer: True
    use_dist_checkpointing: False
    dist_checkpointing_path: null
    seed: 1
    override_transformer_config: ${actor_rollout_ref.actor.megatron.override_transformer_config}
  load_weight: True
  ppo_mini_batch_size: ${actor_rollout_ref.actor.ppo_mini_batch_size}
  ppo_micro_batch_size: null # will be deprecated, use ppo_micro_batch_size_per_gpu
  ppo_micro_batch_size_per_gpu: null
  use_dynamic_bsz: ${actor_rollout_ref.actor.use_dynamic_bsz}
  ppo_epochs: ${actor_rollout_ref.actor.ppo_epochs}
  data_loader_seed: ${actor_rollout_ref.actor.data_loader_seed}
  shuffle: ${actor_rollout_ref.actor.shuffle}
  cliprange_value: 0.5
  kl_ctrl:
    type: fixed
    kl_coef: 0.001
  checkpoint:
    contents: ['model', 'optimizer', 'extra']  # with 'hf_model' you can save whole model as hf format, now only use sharded model checkpoint to save space

reward_model:
  enable: False
  strategy: megatron
  megatron:
    param_offload: False
    grad_offload: False
    optimizer_offload: False
    tensor_model_parallel_size: 1
    expert_model_parallel_size: 1
    expert_tensor_parallel_size: null
    pipeline_model_parallel_size: 1
    virtual_pipeline_model_parallel_size: null # change VPP interface for parallelism tests
    context_parallel_size: 1
    sequence_parallel: True
    use_distributed_optimizer: False
    use_dist_checkpointing: False
    dist_checkpointing_path: null
    seed: 1
    override_transformer_config: {}
  model:
    input_tokenizer: ${actor_rollout_ref.model.path}  # set this to null if the chat template is identical
    path: ~/models/FsfairX-LLaMA3-RM-v0.1
    external_lib: ${actor_rollout_ref.model.external_lib}
  load_weight: True
  micro_batch_size: null # will be deprecated, use micro_batch_size_per_gpu
  micro_batch_size_per_gpu: null
  use_dynamic_bsz: ${critic.use_dynamic_bsz}
  max_length: null
  reward_manager: naive
  launch_reward_fn_async: False # custom reward function executed async on CPU, during log_prob
  sandbox_fusion:
    url: null # faas url to run code in cloud sandbox
    max_concurrent: 64 # max concurrent requests to sandbox
custom_reward_function:
  path: null
  name: compute_score

algorithm:
  gamma: 1.0
  lam: 1.0
  adv_estimator: gae
  norm_adv_by_std_in_grpo: True
  use_kl_in_reward: False
  kl_penalty: kl  # how to estimate kl divergence
  kl_ctrl:
    type: fixed
    kl_coef: 0.001
    horizon: 10000
    target_kl: 0.1

trainer:
  balance_batch: True
  total_epochs: 30
  total_training_steps: null
  project_name: verl_examples
  experiment_name: gsm8k
  logger: ['console', 'wandb']
  log_val_generations: 0
  nnodes: 1
  n_gpus_per_node: 8
  save_freq: -1
  # auto: find the last ckpt to resume. If can't find, start from scratch
  resume_mode: auto # or disable or resume_path if resume_from_path is set
  resume_from_path: null
  del_local_ckpt_after_load: False
  val_before_train: True
  test_freq: 2
  critic_warmup: 0
  default_hdfs_dir: null
  default_local_dir: checkpoints/${trainer.project_name}/${trainer.experiment_name}
  max_actor_ckpt_to_keep: null
  max_critic_ckpt_to_keep: null
  # The timeout for ray worker group to wait for the register center to be ready
  ray_wait_register_center_timeout: 300

ray_init:
  num_cpus: null # `None` means using all CPUs, which might cause hang if limited in systems like SLURM. Please set to a number allowed then.<|MERGE_RESOLUTION|>--- conflicted
+++ resolved
@@ -149,15 +149,10 @@
     # number of responses (i.e. num sample times)
     n: 1
     engine_kwargs: # inference engine parameters
-<<<<<<< HEAD
-      swap_space: null # null means "use the engine default value" (usually 4 GB), setting it to, e.g., 32 means 32 GB
-      attention_backend: fa3 # null means use the engine default value, available options: flashinfer, triton, flashmla
-=======
       vllm:
         swap_space: null # null means "use the engine default value" (usually 4 GB), setting it to, e.g., 32 means 32 GB
       sglang:
         attention_backend: null # null means use the engine default value, available options: flashinfer, triton, flashmla
->>>>>>> c803b1f7
     val_kwargs:
       # sampling parameters for validation
       top_k: -1 # 0 for hf rollout, -1 for vllm rollout
