--- conflicted
+++ resolved
@@ -93,16 +93,7 @@
     use_pf_ppo: bool = False
     pf_ppo: dict[str, Any] = field(default_factory=dict)
     filter_groups: Optional[FilterGroupsConfig] = None
-<<<<<<< HEAD
 
-    # Reinforce_Ada specific
-    multiround_adaptive_downsampling: bool = False
-    reinforce_ada_choice: str = "balanced"  # or "positive_focused" when multiround_adaptive_downsampling is True
-    positive_threshold: float = 0.7
-    max_rounds: int = 4
-    round_repeat: int = 8
-    global_stat_est: bool = False
-=======
     # Rollout Importance Sampling (replaces legacy tis_imp_ratio_cap)
     # Controls computation of IS weights and mismatch metrics
     rollout_is_threshold: Optional[float] = None  # null = disabled, float = enabled
@@ -113,4 +104,11 @@
     # Controls whether to apply IS weights to policy loss (only if rollout_is_threshold is set)
     # True = apply weights to loss, False = compute metrics only (no weight application)
     rollout_is: bool = False
->>>>>>> 21271aab
+
+    # Reinforce_Ada specific
+    multiround_adaptive_downsampling: bool = False
+    reinforce_ada_choice: str = "balanced"  # or "positive_focused" when multiround_adaptive_downsampling is True
+    positive_threshold: float = 0.7
+    max_rounds: int = 4
+    round_repeat: int = 8
+    global_stat_est: bool = False