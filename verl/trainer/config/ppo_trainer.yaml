--- conflicted
+++ resolved
@@ -238,11 +238,6 @@
 
   # Specific tool configs, can use +profiler.tool_config.[tool].xxx to config
   global_tool_config:
-<<<<<<< HEAD
-  
-=======
-
->>>>>>> f6b09ace
     # nsys config
     nsys:
 
@@ -309,23 +304,11 @@
 
       # devices, record_context etc.
       kw_args: {}
-<<<<<<< HEAD
-  
 # configs related to ray
 ray_kwargs:
 
   # configs related to ray initialization
   ray_init:
-  
-=======
-
-# configs related to ray
-ray_kwargs:
-
-  # configs related to ray initialization
-  ray_init:
-
->>>>>>> f6b09ace
     # Number of CPUs for Ray. Use a fixed number instead of null when using SLURM.
     num_cpus: null
 
