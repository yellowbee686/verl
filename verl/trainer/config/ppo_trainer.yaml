--- conflicted
+++ resolved
@@ -324,8 +324,6 @@
 
       # devices, record_context etc.
       kw_args: {}
-<<<<<<< HEAD
-=======
 
 # configs for TransferQueue
 transfer_queue:
@@ -333,7 +331,6 @@
   # Whether to enable transfer queue
   enable: False
 
->>>>>>> 981d781d
 # configs related to ray
 ray_kwargs:
 
