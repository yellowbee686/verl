# Copyright 2024 Bytedance Ltd. and/or its affiliates
#
# Licensed under the Apache License, Version 2.0 (the "License");
# you may not use this file except in compliance with the License.
# You may obtain a copy of the License at
#
#     http://www.apache.org/licenses/LICENSE-2.0
#
# Unless required by applicable law or agreed to in writing, software
# distributed under the License is distributed on an "AS IS" BASIS,
# WITHOUT WARRANTIES OR CONDITIONS OF ANY KIND, either express or implied.
# See the License for the specific language governing permissions and
# limitations under the License.
"""
Note that we don't combine the main with ray_trainer as ray_trainer is used by other main.
"""

import os
import socket

import hydra
import ray
from omegaconf import OmegaConf

from verl.experimental.dataset.sampler import AbstractSampler
from verl.trainer.constants_ppo import get_ppo_ray_runtime_env
from verl.trainer.ppo.ray_trainer import RayPPOTrainer
from verl.trainer.ppo.reward import load_reward_manager
from verl.trainer.ppo.utils import need_critic, need_reference_policy
from verl.utils.config import validate_config
from verl.utils.device import is_cuda_available
from verl.utils.import_utils import load_extern_type


@hydra.main(config_path="config", config_name="ppo_trainer", version_base=None)
def main(config):
    """Main entry point for PPO training with Hydra configuration management.

    Args:
        config_dict: Hydra configuration dictionary containing training parameters.
    """
    run_ppo(config)


# Define a function to run the PPO-like training process
def run_ppo(config) -> None:
    """Initialize Ray cluster and run distributed PPO training process.

    Args:
        config: Training configuration object containing all necessary parameters
                for distributed PPO training including Ray initialization settings,
                model paths, and training hyperparameters.
    """
    # Check if Ray is not initialized
    if not ray.is_initialized():
        # Initialize Ray with a local cluster configuration
        # Set environment variables in the runtime environment to control tokenizer parallelism,
        # NCCL debug level, VLLM logging level, and allow runtime LoRA updating
        # `num_cpus` specifies the number of CPU cores Ray can use, obtained from the configuration
        default_runtime_env = get_ppo_ray_runtime_env()
        ray_init_kwargs = config.ray_kwargs.get("ray_init", {})
        runtime_env_kwargs = ray_init_kwargs.get("runtime_env", {})
        runtime_env = OmegaConf.merge(default_runtime_env, runtime_env_kwargs)
        ray_init_kwargs = OmegaConf.create({**ray_init_kwargs, "runtime_env": runtime_env})
        print(f"ray init kwargs: {ray_init_kwargs}")
        ray.init(**OmegaConf.to_container(ray_init_kwargs))

    # Create a remote instance of the TaskRunner class, and
    # Execute the `run` method of the TaskRunner instance remotely and wait for it to complete
    if (
        is_cuda_available
        and config.global_profiler.tool == "nsys"
        and config.global_profiler.get("steps") is not None
        and len(config.global_profiler.get("steps", [])) > 0
    ):
        from verl.utils.import_utils import is_nvtx_available

        assert is_nvtx_available(), "nvtx is not available in CUDA platform. Please 'pip3 install nvtx'"
        nsight_options = OmegaConf.to_container(
            config.global_profiler.global_tool_config.nsys.controller_nsight_options
        )
        runner = TaskRunner.options(runtime_env={"nsight": nsight_options}).remote()
    else:
        runner = TaskRunner.remote()
    ray.get(runner.run.remote(config))

    # [Optional] get the path of the timeline trace file from the configuration, default to None
    # This file is used for performance analysis
    timeline_json_file = config.ray_kwargs.get("timeline_json_file", None)
    if timeline_json_file:
        ray.timeline(filename=timeline_json_file)


@ray.remote(num_cpus=1)  # please make sure main_task is not scheduled on head
class TaskRunner:
    """Ray remote class for executing distributed PPO training tasks.

    This class encapsulates the main training logic and runs as a Ray remote actor
    to enable distributed execution across multiple nodes and GPUs.

    Attributes:
        role_worker_mapping: Dictionary mapping Role enums to Ray remote worker classes
        mapping: Dictionary mapping Role enums to resource pool IDs for GPU allocation
    """

    def __init__(self):
        self.role_worker_mapping = {}
        self.mapping = {}

    def add_actor_rollout_worker(self, config):
        """Add actor rollout worker based on the actor strategy."""
        from verl.single_controller.ray import RayWorkerGroup

        if config.actor_rollout_ref.actor.strategy in {"fsdp", "fsdp2"}:
            from verl.workers.fsdp_workers import ActorRolloutRefWorker, AsyncActorRolloutRefWorker

            actor_rollout_cls = (
                AsyncActorRolloutRefWorker
                if config.actor_rollout_ref.rollout.mode == "async"
                else ActorRolloutRefWorker
            )
            ray_worker_group_cls = RayWorkerGroup

        elif config.actor_rollout_ref.actor.strategy == "megatron":
            from verl.workers.megatron_workers import ActorRolloutRefWorker, AsyncActorRolloutRefWorker

            actor_rollout_cls = (
                AsyncActorRolloutRefWorker
                if config.actor_rollout_ref.rollout.mode == "async"
                else ActorRolloutRefWorker
            )
            ray_worker_group_cls = RayWorkerGroup

        else:
            raise NotImplementedError

        from verl.trainer.ppo.ray_trainer import Role

        self.role_worker_mapping[Role.ActorRollout] = ray.remote(actor_rollout_cls)

        return actor_rollout_cls, ray_worker_group_cls

    def add_critic_worker(self, config):
        """Add critic worker to role mapping."""
        if config.critic.strategy in {"fsdp", "fsdp2"}:
            use_legacy_worker_impl = config.trainer.get("use_legacy_worker_impl", "auto")
            if use_legacy_worker_impl in ["auto", "enable"]:
                from verl.workers.fsdp_workers import CriticWorker
            elif use_legacy_worker_impl == "disable":
                from verl.workers.roles import CriticWorker

                print("Using new worker implementation")
            else:
                raise ValueError(f"Invalid use_legacy_worker_impl: {use_legacy_worker_impl}")

        elif config.critic.strategy == "megatron":
            from verl.workers.megatron_workers import CriticWorker

        else:
            raise NotImplementedError

        from verl.trainer.ppo.ray_trainer import Role

        self.role_worker_mapping[Role.Critic] = ray.remote(CriticWorker)

    def init_resource_pool_mgr(self, config):
        """Initialize resource pool manager."""
        from verl.trainer.ppo.ray_trainer import Role

        global_pool_id = "global_pool"
        resource_pool_spec = {
            global_pool_id: [config.trainer.n_gpus_per_node] * config.trainer.nnodes,
        }
        # TODO Here you can use the new registration method to support dynamic registration of roles
        if config.reward_model.enable_resource_pool:
            if config.reward_model.n_gpus_per_node <= 0:
                raise ValueError("config.reward_model.n_gpus_per_node must be greater than 0")
            if config.reward_model.nnodes <= 0:
                raise ValueError("config.reward_model.nnodes must be greater than 0")

            reward_pool = [config.reward_model.n_gpus_per_node] * config.reward_model.nnodes
            resource_pool_spec["reward_pool"] = reward_pool

        self.mapping[Role.ActorRollout] = global_pool_id
        self.mapping[Role.Critic] = global_pool_id
        from verl.trainer.ppo.ray_trainer import ResourcePoolManager

        resource_pool_manager = ResourcePoolManager(resource_pool_spec=resource_pool_spec, mapping=self.mapping)
        return resource_pool_manager

    def add_reward_model_worker(self, config):
        """Add reward model worker if enabled."""
        from verl.trainer.ppo.ray_trainer import Role
<<<<<<< HEAD

        if config.reward_model.enable:
            if config.reward_model.strategy in {"fsdp", "fsdp2"}:
                from verl.workers.fsdp_workers import RewardModelWorker
            elif config.reward_model.strategy == "megatron":
                from verl.workers.megatron_workers import RewardModelWorker
            else:
                raise NotImplementedError
            self.role_worker_mapping[Role.RewardModel] = ray.remote(RewardModelWorker)
            if config.reward_model.enable_resource_pool:
                self.mapping[Role.RewardModel] = "reward_pool"
            else:
                self.mapping[Role.RewardModel] = "global_pool"

    def add_ref_policy_worker(self, config, ref_policy_cls):
        """Add reference policy worker if KL loss or KL reward is used."""
        from verl.trainer.ppo.ray_trainer import Role

        if config.algorithm.use_kl_in_reward or config.actor_rollout_ref.actor.use_kl_loss:
            self.role_worker_mapping[Role.RefPolicy] = ray.remote(ref_policy_cls)
            self.mapping[Role.RefPolicy] = "global_pool"

    def run(self, config):
        """Execute the main PPO training workflow.

        This method sets up the distributed training environment, initializes
        workers, datasets, and reward functions, then starts the training process.

        Args:
            config: Training configuration object containing all parameters needed
                   for setting up and running the PPO training process.
        """
        # Print the initial configuration. `resolve=True` will evaluate symbolic values.
        from pprint import pprint

        from omegaconf import OmegaConf

        from verl.utils.fs import copy_to_local

        print(f"TaskRunner hostname: {socket.gethostname()}, PID: {os.getpid()}")
        pprint(OmegaConf.to_container(config, resolve=True))
        OmegaConf.resolve(config)

        actor_rollout_cls, ray_worker_group_cls = self.add_actor_rollout_worker(config)
        self.add_critic_worker(config)

        # We should adopt a multi-source reward function here:
        # - for rule-based rm, we directly call a reward score
        # - for model-based rm, we call a model
        # - for code related prompt, we send to a sandbox if there are test cases
        # finally, we combine all the rewards together
        # The reward type depends on the tag of the data
        self.add_reward_model_worker(config)

=======

        if config.reward_model.enable:
            use_legacy_worker_impl = config.trainer.get("use_legacy_worker_impl", "auto")
            if use_legacy_worker_impl in ["auto", "enable"]:
                if config.reward_model.strategy in {"fsdp", "fsdp2"}:
                    from verl.workers.fsdp_workers import RewardModelWorker
                elif config.reward_model.strategy == "megatron":
                    from verl.workers.megatron_workers import RewardModelWorker
                else:
                    raise NotImplementedError
            elif use_legacy_worker_impl == "disable":
                from verl.workers.roles import RewardModelWorker

                print("Using new worker implementation")
            else:
                raise ValueError(f"Invalid use_legacy_worker_impl: {use_legacy_worker_impl}")

            self.role_worker_mapping[Role.RewardModel] = ray.remote(RewardModelWorker)
            if config.reward_model.enable_resource_pool:
                self.mapping[Role.RewardModel] = "reward_pool"
            else:
                self.mapping[Role.RewardModel] = "global_pool"

    def add_ref_policy_worker(self, config, ref_policy_cls):
        """Add reference policy worker if KL loss or KL reward is used."""
        from verl.trainer.ppo.ray_trainer import Role

        if config.algorithm.use_kl_in_reward or config.actor_rollout_ref.actor.use_kl_loss:
            self.role_worker_mapping[Role.RefPolicy] = ray.remote(ref_policy_cls)
            self.mapping[Role.RefPolicy] = "global_pool"

    def run(self, config):
        """Execute the main PPO training workflow.

        This method sets up the distributed training environment, initializes
        workers, datasets, and reward functions, then starts the training process.

        Args:
            config: Training configuration object containing all parameters needed
                   for setting up and running the PPO training process.
        """
        # Print the initial configuration. `resolve=True` will evaluate symbolic values.
        from pprint import pprint

        from omegaconf import OmegaConf

        from verl.utils.fs import copy_to_local

        print(f"TaskRunner hostname: {socket.gethostname()}, PID: {os.getpid()}")
        pprint(OmegaConf.to_container(config, resolve=True))
        OmegaConf.resolve(config)

        actor_rollout_cls, ray_worker_group_cls = self.add_actor_rollout_worker(config)
        self.add_critic_worker(config)

        # We should adopt a multi-source reward function here:
        # - for rule-based rm, we directly call a reward score
        # - for model-based rm, we call a model
        # - for code related prompt, we send to a sandbox if there are test cases
        # finally, we combine all the rewards together
        # The reward type depends on the tag of the data
        self.add_reward_model_worker(config)

>>>>>>> f6b09ace
        # Add a reference policy worker if KL loss or KL reward is used.
        self.add_ref_policy_worker(config, actor_rollout_cls)

        # validate config
        validate_config(
            config=config,
            use_reference_policy=need_reference_policy(self.role_worker_mapping),
            use_critic=need_critic(config),
        )

        # Download the checkpoint from HDFS to the local machine.
        # `use_shm` determines whether to use shared memory, which could lead to faster model loading if turned on
        local_path = copy_to_local(
            config.actor_rollout_ref.model.path, use_shm=config.actor_rollout_ref.model.get("use_shm", False)
        )

        # Instantiate the tokenizer and processor.
        from verl.utils import hf_processor, hf_tokenizer

        trust_remote_code = config.data.get("trust_remote_code", False)
        tokenizer = hf_tokenizer(local_path, trust_remote_code=trust_remote_code)
        # Used for multimodal LLM, could be None
        processor = hf_processor(local_path, trust_remote_code=trust_remote_code, use_fast=True)

        # Load the reward manager for training and validation.
        reward_fn = load_reward_manager(
            config, tokenizer, num_examine=0, **config.reward_model.get("reward_kwargs", {})
        )
        val_reward_fn = load_reward_manager(
            config, tokenizer, num_examine=1, **config.reward_model.get("reward_kwargs", {})
        )

        resource_pool_manager = self.init_resource_pool_mgr(config)

        from verl.utils.dataset.rl_dataset import collate_fn

        # Create training and validation datasets.
        train_dataset = create_rl_dataset(config.data.train_files, config.data, tokenizer, processor, is_train=True)
        val_dataset = create_rl_dataset(config.data.val_files, config.data, tokenizer, processor, is_train=False)
        train_sampler = create_rl_sampler(config.data, train_dataset)

        # Initialize the PPO trainer.
        trainer = RayPPOTrainer(
            config=config,
            tokenizer=tokenizer,
            processor=processor,
            role_worker_mapping=self.role_worker_mapping,
            resource_pool_manager=resource_pool_manager,
            ray_worker_group_cls=ray_worker_group_cls,
            reward_fn=reward_fn,
            val_reward_fn=val_reward_fn,
            train_dataset=train_dataset,
            val_dataset=val_dataset,
            collate_fn=collate_fn,
            train_sampler=train_sampler,
        )
        # Initialize the workers of the trainer.
        trainer.init_workers()
        # Start the training process.
        trainer.fit()


def create_rl_dataset(data_paths, data_config, tokenizer, processor, is_train=True):
    """Create a dataset.

    Arguments:
        data_paths: List of paths to data files.
        data_config: The data config.
        tokenizer (Tokenizer): The tokenizer.
        processor (Processor): The processor.

    Returns:
        dataset (Dataset): The dataset.
    """
    from torch.utils.data import Dataset

    from verl.utils.dataset.rl_dataset import RLHFDataset

    # Check if a custom dataset class is specified in the data configuration
    # and if the path to the custom class is provided
    if "custom_cls" in data_config and data_config.custom_cls.get("path", None) is not None:
        # Dynamically load the custom dataset class
        dataset_cls = load_extern_type(data_config.custom_cls.path, data_config.custom_cls.name)
        # Verify that the custom dataset class inherits from torch.utils.data.Dataset
        if not issubclass(dataset_cls, Dataset):
            raise TypeError(
                f"The custom dataset class '{data_config.custom_cls.name}' from "
                f"'{data_config.custom_cls.path}' must inherit from torch.utils.data.Dataset"
            )
    elif "datagen" in data_config and data_config.datagen.get("path", None) is not None and is_train:
        # If a data generation strategy is specified, use the DynamicGenDataset class
        from verl.utils.dataset.dynamicgen_dataset import DynamicGenDataset

        dataset_cls = DynamicGenDataset
        print("Using DynamicGenDataset for data generation.")

    else:
        # Use the default RLHFDataset class if no custom class is specified
        dataset_cls = RLHFDataset
    print(f"Using dataset class: {dataset_cls.__name__}")

    # Instantiate the dataset using the determined dataset class
    dataset = dataset_cls(
        data_files=data_paths,
        tokenizer=tokenizer,
        processor=processor,
        config=data_config,
    )

    return dataset


def create_rl_sampler(data_config, dataset):
    """Create a sampler for the dataset.

    Arguments:
        data_config: The data config.
        dataset (Dataset): The dataset.

    Returns:
        sampler (Sampler): The sampler.
    """
    import torch
    from torch.utils.data import RandomSampler, SequentialSampler

    if data_config.sampler is not None and data_config.sampler.get("class_path", None) is not None:
        curriculum_class = load_extern_type(
            data_config.sampler.class_path,
            data_config.sampler.class_name,
        )
        sampler = curriculum_class(
            data_source=dataset,
            data_config=data_config,
        )
        assert isinstance(sampler, AbstractSampler)
        assert data_config.get("dataloader_num_workers", 8) == 0, (
            "If using curriculum, num_workers must be 0 to prevent data caching. "
            "If the dataloader caches data before the batch is done the "
            "curriculum sampler won't have the opportunity to reorder it. "
        )

    # Use a sampler to facilitate checkpoint resumption.
    # If shuffling is enabled in the data configuration, create a random sampler.
    elif data_config.shuffle:
        train_dataloader_generator = torch.Generator()
        train_dataloader_generator.manual_seed(data_config.get("seed", 1))
        sampler = RandomSampler(data_source=dataset, generator=train_dataloader_generator)
    else:
        # If shuffling is disabled, use a sequential sampler to iterate through the dataset in order.
        sampler = SequentialSampler(data_source=dataset)

    return sampler


if __name__ == "__main__":
    main()<|MERGE_RESOLUTION|>--- conflicted
+++ resolved
@@ -191,62 +191,6 @@
     def add_reward_model_worker(self, config):
         """Add reward model worker if enabled."""
         from verl.trainer.ppo.ray_trainer import Role
-<<<<<<< HEAD
-
-        if config.reward_model.enable:
-            if config.reward_model.strategy in {"fsdp", "fsdp2"}:
-                from verl.workers.fsdp_workers import RewardModelWorker
-            elif config.reward_model.strategy == "megatron":
-                from verl.workers.megatron_workers import RewardModelWorker
-            else:
-                raise NotImplementedError
-            self.role_worker_mapping[Role.RewardModel] = ray.remote(RewardModelWorker)
-            if config.reward_model.enable_resource_pool:
-                self.mapping[Role.RewardModel] = "reward_pool"
-            else:
-                self.mapping[Role.RewardModel] = "global_pool"
-
-    def add_ref_policy_worker(self, config, ref_policy_cls):
-        """Add reference policy worker if KL loss or KL reward is used."""
-        from verl.trainer.ppo.ray_trainer import Role
-
-        if config.algorithm.use_kl_in_reward or config.actor_rollout_ref.actor.use_kl_loss:
-            self.role_worker_mapping[Role.RefPolicy] = ray.remote(ref_policy_cls)
-            self.mapping[Role.RefPolicy] = "global_pool"
-
-    def run(self, config):
-        """Execute the main PPO training workflow.
-
-        This method sets up the distributed training environment, initializes
-        workers, datasets, and reward functions, then starts the training process.
-
-        Args:
-            config: Training configuration object containing all parameters needed
-                   for setting up and running the PPO training process.
-        """
-        # Print the initial configuration. `resolve=True` will evaluate symbolic values.
-        from pprint import pprint
-
-        from omegaconf import OmegaConf
-
-        from verl.utils.fs import copy_to_local
-
-        print(f"TaskRunner hostname: {socket.gethostname()}, PID: {os.getpid()}")
-        pprint(OmegaConf.to_container(config, resolve=True))
-        OmegaConf.resolve(config)
-
-        actor_rollout_cls, ray_worker_group_cls = self.add_actor_rollout_worker(config)
-        self.add_critic_worker(config)
-
-        # We should adopt a multi-source reward function here:
-        # - for rule-based rm, we directly call a reward score
-        # - for model-based rm, we call a model
-        # - for code related prompt, we send to a sandbox if there are test cases
-        # finally, we combine all the rewards together
-        # The reward type depends on the tag of the data
-        self.add_reward_model_worker(config)
-
-=======
 
         if config.reward_model.enable:
             use_legacy_worker_impl = config.trainer.get("use_legacy_worker_impl", "auto")
@@ -310,7 +254,6 @@
         # The reward type depends on the tag of the data
         self.add_reward_model_worker(config)
 
->>>>>>> f6b09ace
         # Add a reference policy worker if KL loss or KL reward is used.
         self.add_ref_policy_worker(config, actor_rollout_cls)
 
