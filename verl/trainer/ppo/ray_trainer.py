# Copyright 2024 Bytedance Ltd. and/or its affiliates
# Copyright 2023-2024 SGLang Team
# Copyright 2025 ModelBest Inc. and/or its affiliates
#
# Licensed under the Apache License, Version 2.0 (the "License");
# you may not use this file except in compliance with the License.
# You may obtain a copy of the License at
#
#     http://www.apache.org/licenses/LICENSE-2.0
#
# Unless required by applicable law or agreed to in writing, software
# distributed under the License is distributed on an "AS IS" BASIS,
# WITHOUT WARRANTIES OR CONDITIONS OF ANY KIND, either express or implied.
# See the License for the specific language governing permissions and
# limitations under the License.
"""
PPO Trainer with Ray-based single controller.
This trainer supports model-agonistic model initialization with huggingface
"""

import json
import os
import uuid
from collections import defaultdict
from copy import deepcopy
from dataclasses import dataclass, field
from pprint import pprint
from typing import Optional

import numpy as np
import ray
import torch
from omegaconf import OmegaConf, open_dict
from torch.utils.data import Dataset, Sampler
from torchdata.stateful_dataloader import StatefulDataLoader
from tqdm import tqdm

from verl import DataProto
from verl.experimental.dataset.sampler import AbstractCurriculumSampler
from verl.protocol import pad_dataproto_to_divisor, unpad_dataproto
from verl.single_controller.ray import RayClassWithInitArgs, RayResourcePool, RayWorkerGroup
from verl.single_controller.ray.base import create_colocated_worker_cls
from verl.trainer.config import AlgoConfig
from verl.trainer.ppo import core_algos
from verl.trainer.ppo.core_algos import AdvantageEstimator, agg_loss
from verl.trainer.ppo.metric_utils import (
    compute_data_metrics,
    compute_throughout_metrics,
    compute_timing_metrics,
    process_validation_metrics,
)
from verl.trainer.ppo.reward import compute_reward, compute_reward_async
from verl.trainer.ppo.utils import Role, WorkerType, need_critic, need_reference_policy, need_reward_model
from verl.utils.checkpoint.checkpoint_manager import find_latest_ckpt_path, should_save_ckpt_esi
from verl.utils.config import omega_conf_to_dataclass
from verl.utils.debug import marked_timer
from verl.utils.metric import reduce_metrics
from verl.utils.rollout_skip import RolloutSkip
from verl.utils.seqlen_balancing import calculate_workload, get_seqlen_balanced_partitions, log_seqlen_unbalance
from verl.utils.torch_functional import masked_mean
from verl.utils.tracking import ValidationGenerationsLogger

# Utility functions for Reinforce-Ada
import time
import math
from verl.trainer.ppo.reinforce_ada_utils import (
    get_first_dim_size,
    concat_dataproto_fragments,
    build_uid_to_fields_mapping,
    ensure_uid_in_batch,
    align_context_to_selected,
    merge_context_fields_into_batch,
    validate_tensordict_performance,
    compute_seq_rewards_for_round,
)

@dataclass
class ResourcePoolManager:
    """
    Define a resource pool specification. Resource pool will be initialized first.
    """

    resource_pool_spec: dict[str, list[int]]
    mapping: dict[Role, str]
    resource_pool_dict: dict[str, RayResourcePool] = field(default_factory=dict)

    def create_resource_pool(self):
        """Create Ray resource pools for distributed training.

        Initializes resource pools based on the resource pool specification,
        with each pool managing GPU resources across multiple nodes.
        For FSDP backend, uses max_colocate_count=1 to merge WorkerGroups.
        For Megatron backend, uses max_colocate_count>1 for different models.
        """
        for resource_pool_name, process_on_nodes in self.resource_pool_spec.items():
            # max_colocate_count means the number of WorkerGroups (i.e. processes) in each RayResourcePool
            # For FSDP backend, we recommend using max_colocate_count=1 that merge all WorkerGroups into one.
            # For Megatron backend, we recommend using max_colocate_count>1
            # that can utilize different WorkerGroup for differnt models
            resource_pool = RayResourcePool(
                process_on_nodes=process_on_nodes, use_gpu=True, max_colocate_count=1, name_prefix=resource_pool_name
            )
            self.resource_pool_dict[resource_pool_name] = resource_pool

        self._check_resource_available()

    def get_resource_pool(self, role: Role) -> RayResourcePool:
        """Get the resource pool of the worker_cls"""
        return self.resource_pool_dict[self.mapping[role]]

    def get_n_gpus(self) -> int:
        """Get the number of gpus in this cluster."""
        return sum([n_gpus for process_on_nodes in self.resource_pool_spec.values() for n_gpus in process_on_nodes])

    def _check_resource_available(self):
        """Check if the resource pool can be satisfied in this ray cluster."""
        node_available_resources = ray._private.state.available_resources_per_node()
        node_available_gpus = {
            node: node_info.get("GPU", 0) if "GPU" in node_info else node_info.get("NPU", 0)
            for node, node_info in node_available_resources.items()
        }

        # check total required gpus can be satisfied
        total_available_gpus = sum(node_available_gpus.values())
        total_required_gpus = sum(
            [n_gpus for process_on_nodes in self.resource_pool_spec.values() for n_gpus in process_on_nodes]
        )
        if total_available_gpus < total_required_gpus:
            raise ValueError(
                f"Total available GPUs {total_available_gpus} is less than total desired GPUs {total_required_gpus}"
            )


def apply_kl_penalty(data: DataProto, kl_ctrl: core_algos.AdaptiveKLController, kl_penalty="kl"):
    """Apply KL penalty to the token-level rewards.

    This function computes the KL divergence between the reference policy and current policy,
    then applies a penalty to the token-level rewards based on this divergence.

    Args:
        data (DataProto): The data containing batched model outputs and inputs.
        kl_ctrl (core_algos.AdaptiveKLController): Controller for adaptive KL penalty.
        kl_penalty (str, optional): Type of KL penalty to apply. Defaults to "kl".

    Returns:
        tuple: A tuple containing:
            - The updated data with token-level rewards adjusted by KL penalty
            - A dictionary of metrics related to the KL penalty
    """
    response_mask = data.batch["response_mask"]
    token_level_scores = data.batch["token_level_scores"]
    batch_size = data.batch.batch_size[0]

    # compute kl between ref_policy and current policy
    # When apply_kl_penalty, algorithm.use_kl_in_reward=True, so the reference model has been enabled.
    kld = core_algos.kl_penalty(
        data.batch["old_log_probs"], data.batch["ref_log_prob"], kl_penalty=kl_penalty
    )  # (batch_size, response_length)
    kld = kld * response_mask
    beta = kl_ctrl.value

    token_level_rewards = token_level_scores - beta * kld

    current_kl = masked_mean(kld, mask=response_mask, axis=-1)  # average over sequence
    current_kl = torch.mean(current_kl, dim=0).item()

    # according to https://github.com/huggingface/trl/blob/951ca1841f29114b969b57b26c7d3e80a39f75a0/trl/trainer/ppo_trainer.py#L837
    kl_ctrl.update(current_kl=current_kl, n_steps=batch_size)
    data.batch["token_level_rewards"] = token_level_rewards

    metrics = {"actor/reward_kl_penalty": current_kl, "actor/reward_kl_penalty_coeff": beta}

    return data, metrics


def compute_response_mask(data: DataProto):
    """Compute the attention mask for the response part of the sequence.

    This function extracts the portion of the attention mask that corresponds to the model's response,
    which is used for masking computations that should only apply to response tokens.

    Args:
        data (DataProto): The data containing batched model outputs and inputs.

    Returns:
        torch.Tensor: The attention mask for the response tokens.
    """
    responses = data.batch["responses"]
    response_length = responses.size(1)
    attention_mask = data.batch["attention_mask"]
    return attention_mask[:, -response_length:]


def compute_advantage(
    data: DataProto,
    adv_estimator: AdvantageEstimator,
    gamma: float = 1.0,
    lam: float = 1.0,
    num_repeat: int = 1,
    norm_adv_by_std_in_grpo: bool = True,
    config: Optional[AlgoConfig] = None,
) -> DataProto:
    """Compute advantage estimates for policy optimization.

    This function computes advantage estimates using various estimators like GAE, GRPO, REINFORCE++, etc.
    The advantage estimates are used to guide policy optimization in RL algorithms.

    Args:
        data (DataProto): The data containing batched model outputs and inputs.
        adv_estimator (AdvantageEstimator): The advantage estimator to use (e.g., GAE, GRPO, REINFORCE++).
        gamma (float, optional): Discount factor for future rewards. Defaults to 1.0.
        lam (float, optional): Lambda parameter for GAE. Defaults to 1.0.
        num_repeat (int, optional): Number of times to repeat the computation. Defaults to 1.
        norm_adv_by_std_in_grpo (bool, optional): Whether to normalize advantages by standard deviation in
            GRPO. Defaults to True.
        config (dict, optional): Configuration dictionary for algorithm settings. Defaults to None.

    Returns:
        DataProto: The updated data with computed advantages and returns.
    """
    # Back-compatible with trainers that do not compute response mask in fit
    if "response_mask" not in data.batch.keys():
        data.batch["response_mask"] = compute_response_mask(data)
    # prepare response group
    if adv_estimator == AdvantageEstimator.GAE:
        # Compute advantages and returns using Generalized Advantage Estimation (GAE)
        advantages, returns = core_algos.compute_gae_advantage_return(
            token_level_rewards=data.batch["token_level_rewards"],
            values=data.batch["values"],
            response_mask=data.batch["response_mask"],
            gamma=gamma,
            lam=lam,
        )
        data.batch["advantages"] = advantages
        data.batch["returns"] = returns
        if config.get("use_pf_ppo", False):
            data = core_algos.compute_pf_ppo_reweight_data(
                data,
                config.pf_ppo.get("reweight_method"),
                config.pf_ppo.get("weight_pow"),
            )
    elif adv_estimator == AdvantageEstimator.GRPO:
        # Initialize the mask for GRPO calculation
        grpo_calculation_mask = data.batch["response_mask"]

        # Call compute_grpo_outcome_advantage with parameters matching its definition
        advantages, returns = core_algos.compute_grpo_outcome_advantage(
            token_level_rewards=data.batch["token_level_rewards"],
            response_mask=grpo_calculation_mask,
            index=data.non_tensor_batch["uid"],
            norm_adv_by_std_in_grpo=norm_adv_by_std_in_grpo,
            config=config,
        )
        data.batch["advantages"] = advantages
        data.batch["returns"] = returns
    else:
        # handle all other adv estimator type other than GAE and GRPO
        adv_estimator_fn = core_algos.get_adv_estimator_fn(adv_estimator)
        adv_kwargs = {
            "token_level_rewards": data.batch["token_level_rewards"],
            "response_mask": data.batch["response_mask"],
            "config": config,
        }
        if "uid" in data.non_tensor_batch:  # optional
            adv_kwargs["index"] = data.non_tensor_batch["uid"]
        if "reward_baselines" in data.batch:  # optional
            adv_kwargs["reward_baselines"] = data.batch["reward_baselines"]

        # calculate advantage estimator
        advantages, returns = adv_estimator_fn(**adv_kwargs)
        data.batch["advantages"] = advantages
        data.batch["returns"] = returns
    return data


class RayPPOTrainer:
    """Distributed PPO trainer using Ray for scalable reinforcement learning.

    This trainer orchestrates distributed PPO training across multiple nodes and GPUs,
    managing actor rollouts, critic training, and reward computation with Ray backend.
    Supports various model architectures including FSDP, Megatron, vLLM, and SGLang integration.
    """

    # TODO: support each role have individual ray_worker_group_cls,
    # i.e., support different backend of different role
    def __init__(
        self,
        config,
        tokenizer,
        role_worker_mapping: dict[Role, WorkerType],
        resource_pool_manager: ResourcePoolManager,
        ray_worker_group_cls: type[RayWorkerGroup] = RayWorkerGroup,
        processor=None,
        reward_fn=None,
        val_reward_fn=None,
        train_dataset: Optional[Dataset] = None,
        val_dataset: Optional[Dataset] = None,
        collate_fn=None,
        train_sampler: Optional[Sampler] = None,
        device_name=None,
    ):
        """
        Initialize distributed PPO trainer with Ray backend.
        Note that this trainer runs on the driver process on a single CPU/GPU node.

        Args:
            config: Configuration object containing training parameters.
            tokenizer: Tokenizer used for encoding and decoding text.
            role_worker_mapping (dict[Role, WorkerType]): Mapping from roles to worker classes.
            resource_pool_manager (ResourcePoolManager): Manager for Ray resource pools.
            ray_worker_group_cls (RayWorkerGroup, optional): Class for Ray worker groups. Defaults to RayWorkerGroup.
            processor: Optional data processor, used for multimodal data
            reward_fn: Function for computing rewards during training.
            val_reward_fn: Function for computing rewards during validation.
            train_dataset (Optional[Dataset], optional): Training dataset. Defaults to None.
            val_dataset (Optional[Dataset], optional): Validation dataset. Defaults to None.
            collate_fn: Function to collate data samples into batches.
            train_sampler (Optional[Sampler], optional): Sampler for the training dataset. Defaults to None.
            device_name (str, optional): Device name for training (e.g., "cuda", "cpu"). Defaults to None.
        """

        # Store the tokenizer for text processing
        self.tokenizer = tokenizer
        self.processor = processor
        self.config = config
        self.reward_fn = reward_fn
        self.val_reward_fn = val_reward_fn

        self.hybrid_engine = config.actor_rollout_ref.hybrid_engine
        assert self.hybrid_engine, "Currently, only support hybrid engine"

        if self.hybrid_engine:
            assert Role.ActorRollout in role_worker_mapping, f"{role_worker_mapping.keys()=}"

        self.role_worker_mapping = role_worker_mapping
        self.resource_pool_manager = resource_pool_manager
        self.use_reference_policy = need_reference_policy(self.role_worker_mapping)
        self.use_rm = need_reward_model(self.role_worker_mapping)
        self.use_critic = need_critic(self.config)
        self.ray_worker_group_cls = ray_worker_group_cls
        self.device_name = device_name if device_name else self.config.trainer.device
        self.validation_generations_logger = ValidationGenerationsLogger(
            project_name=self.config.trainer.project_name,
            experiment_name=self.config.trainer.experiment_name,
        )

        # if ref_in_actor is True, the reference policy will be actor without lora applied
        self.ref_in_actor = (
            config.actor_rollout_ref.model.get("lora_rank", 0) > 0
            or config.actor_rollout_ref.model.get("lora_adapter_path") is not None
        )

        # define in-reward KL control
        # kl loss control currently not suppoorted
        if self.config.algorithm.use_kl_in_reward:
            self.kl_ctrl_in_reward = core_algos.get_kl_controller(self.config.algorithm.kl_ctrl)

        self._create_dataloader(train_dataset, val_dataset, collate_fn, train_sampler)

    def _create_dataloader(self, train_dataset, val_dataset, collate_fn, train_sampler: Optional[Sampler]):
        """
        Creates the train and validation dataloaders.
        """
        # TODO: we have to make sure the batch size is divisible by the dp size
        from verl.trainer.main_ppo import create_rl_dataset, create_rl_sampler

        if train_dataset is None:
            train_dataset = create_rl_dataset(
                self.config.data.train_files,
                self.config.data,
                self.tokenizer,
                self.processor,
                max_samples=self.config.data.get("train_max_samples", -1),
            )
        if val_dataset is None:
            val_dataset = create_rl_dataset(
                self.config.data.val_files,
                self.config.data,
                self.tokenizer,
                self.processor,
                max_samples=self.config.data.get("val_max_samples", -1),
            )
        self.train_dataset, self.val_dataset = train_dataset, val_dataset

        if train_sampler is None:
            train_sampler = create_rl_sampler(self.config.data, self.train_dataset)
        if collate_fn is None:
            from verl.utils.dataset.rl_dataset import collate_fn as default_collate_fn

            collate_fn = default_collate_fn

        num_workers = self.config.data["dataloader_num_workers"]

        self.train_dataloader = StatefulDataLoader(
            dataset=self.train_dataset,
            batch_size=self.config.data.get("gen_batch_size", self.config.data.train_batch_size),
            num_workers=num_workers,
            drop_last=True,
            collate_fn=collate_fn,
            sampler=train_sampler,
        )

        val_batch_size = self.config.data.val_batch_size  # Prefer config value if set
        if val_batch_size is None:
            val_batch_size = len(self.val_dataset)

        self.val_dataloader = StatefulDataLoader(
            dataset=self.val_dataset,
            batch_size=val_batch_size,
            num_workers=num_workers,
            shuffle=self.config.data.get("validation_shuffle", True),
            drop_last=False,
            collate_fn=collate_fn,
        )

        assert len(self.train_dataloader) >= 1, "Train dataloader is empty!"
        assert len(self.val_dataloader) >= 1, "Validation dataloader is empty!"

        print(
            f"Size of train dataloader: {len(self.train_dataloader)}, Size of val dataloader: "
            f"{len(self.val_dataloader)}"
        )

        total_training_steps = len(self.train_dataloader) * self.config.trainer.total_epochs

        if self.config.trainer.total_training_steps is not None:
            total_training_steps = self.config.trainer.total_training_steps

        self.total_training_steps = total_training_steps
        print(f"Total training steps: {self.total_training_steps}")

        try:
            OmegaConf.set_struct(self.config, True)
            with open_dict(self.config):
                if OmegaConf.select(self.config, "actor_rollout_ref.actor.optim"):
                    self.config.actor_rollout_ref.actor.optim.total_training_steps = total_training_steps
                if OmegaConf.select(self.config, "critic.optim"):
                    self.config.critic.optim.total_training_steps = total_training_steps
        except Exception as e:
            print(f"Warning: Could not set total_training_steps in config. Structure missing? Error: {e}")

    def _dump_generations(self, inputs, outputs, gts, scores, reward_extra_infos_dict, dump_path):
        """Dump rollout/validation samples as JSONL."""
        os.makedirs(dump_path, exist_ok=True)
        filename = os.path.join(dump_path, f"{self.global_steps}.jsonl")

        n = len(inputs)
        base_data = {
            "input": inputs,
            "output": outputs,
            "gts": gts,
            "score": scores,
            "step": [self.global_steps] * n,
        }

        for k, v in reward_extra_infos_dict.items():
            print(f"reward_extra_infos_dict: {k=}, len:{len(v)}, v:{v[0:3]}")
            if isinstance(v, np.ndarray):
                v = v.tolist()
            if len(v) == n:
                base_data[k] = v

        lines = []
        for i in range(n):
            entry = {}
            for k, v in base_data.items():
                value = v[i]
                # Convert numpy types to Python native types for JSON serialization
                if isinstance(value, (np.integer, np.floating)):
                    value = float(value) if isinstance(value, np.floating) else int(value)
                elif isinstance(value, np.ndarray):
                    value = value.tolist()
                entry[k] = value
            lines.append(json.dumps(entry, ensure_ascii=False))

        with open(filename, "w") as f:
            f.write("\n".join(lines) + "\n")

        print(f"Dumped generations to {filename}")

    def _log_rollout_data(
        self, batch: DataProto, reward_extra_infos_dict: dict, timing_raw: dict, rollout_data_dir: str
    ):
        """Log rollout data to disk.
        Args:
            batch (DataProto): The batch containing rollout data
            reward_extra_infos_dict (dict): Additional reward information to log
            timing_raw (dict): Timing information for profiling
            rollout_data_dir (str): Directory path to save the rollout data
        """
        with marked_timer("dump_rollout_generations", timing_raw, color="green"):
            inputs = self.tokenizer.batch_decode(batch.batch["prompts"], skip_special_tokens=True)
            outputs = self.tokenizer.batch_decode(batch.batch["responses"], skip_special_tokens=True)
            scores = batch.batch["token_level_scores"].sum(-1).cpu().tolist()
            sample_gts = [item.non_tensor_batch.get("reward_model", {}).get("ground_truth", None) for item in batch]

            reward_extra_infos_to_dump = reward_extra_infos_dict.copy()
            if "request_id" in batch.non_tensor_batch:
                reward_extra_infos_dict.setdefault(
                    "request_id",
                    batch.non_tensor_batch["request_id"].tolist(),
                )

            self._dump_generations(
                inputs=inputs,
                outputs=outputs,
                gts=sample_gts,
                scores=scores,
                reward_extra_infos_dict=reward_extra_infos_to_dump,
                dump_path=rollout_data_dir,
            )

    def _maybe_log_val_generations(self, inputs, outputs, scores):
        """Log a table of validation samples to the configured logger (wandb or swanlab)"""

        generations_to_log = self.config.trainer.log_val_generations

        if generations_to_log == 0:
            return

        import numpy as np

        # Create tuples of (input, output, score) and sort by input text
        samples = list(zip(inputs, outputs, scores, strict=True))
        samples.sort(key=lambda x: x[0])  # Sort by input text

        # Use fixed random seed for deterministic shuffling
        rng = np.random.RandomState(42)
        rng.shuffle(samples)

        # Take first N samples after shuffling
        samples = samples[:generations_to_log]

        # Log to each configured logger
        self.validation_generations_logger.log(self.config.trainer.logger, samples, self.global_steps)

    def _get_gen_batch(self, batch: DataProto) -> DataProto:
        reward_model_keys = set({"data_source", "reward_model", "extra_info", "uid"}) & batch.non_tensor_batch.keys()

        # pop those keys for generation
        batch_keys_to_pop = ["input_ids", "attention_mask", "position_ids"]
        non_tensor_batch_keys_to_pop = set(batch.non_tensor_batch.keys()) - reward_model_keys
        gen_batch = batch.pop(
            batch_keys=batch_keys_to_pop,
            non_tensor_batch_keys=list(non_tensor_batch_keys_to_pop),
        )

        # For agent loop, we need reward model keys to compute score.
        if self.async_rollout_mode:
            gen_batch.non_tensor_batch.update(batch.non_tensor_batch)

        return gen_batch

    def _validate(self):
        data_source_lst = []
        reward_extra_infos_dict: dict[str, list] = defaultdict(list)

        # Lists to collect samples for the table
        sample_inputs = []
        sample_outputs = []
        sample_gts = []
        sample_scores = []
        sample_turns = []
        sample_uids = []

        for test_data in self.val_dataloader:
            test_batch = DataProto.from_single_dict(test_data)

            if "uid" not in test_batch.non_tensor_batch:
                test_batch.non_tensor_batch["uid"] = np.array(
                    [str(uuid.uuid4()) for _ in range(len(test_batch.batch))], dtype=object
                )

            # repeat test batch
            test_batch = test_batch.repeat(
                repeat_times=self.config.actor_rollout_ref.rollout.val_kwargs.n, interleave=True
            )

            # we only do validation on rule-based rm
            if self.config.reward_model.enable and test_batch[0].non_tensor_batch["reward_model"]["style"] == "model":
                return {}

            # Store original inputs
            input_ids = test_batch.batch["input_ids"]
            # TODO: Can we keep special tokens except for padding tokens?
            input_texts = [self.tokenizer.decode(ids, skip_special_tokens=True) for ids in input_ids]
            sample_inputs.extend(input_texts)
            sample_uids.extend(test_batch.non_tensor_batch["uid"])

            ground_truths = [
                item.non_tensor_batch.get("reward_model", {}).get("ground_truth", None) for item in test_batch
            ]
            sample_gts.extend(ground_truths)

            test_gen_batch = self._get_gen_batch(test_batch)
            test_gen_batch.meta_info = {
                "eos_token_id": self.tokenizer.eos_token_id,
                "pad_token_id": self.tokenizer.pad_token_id,
                "recompute_log_prob": False,
                "do_sample": self.config.actor_rollout_ref.rollout.val_kwargs.do_sample,
                "validate": True,
                "global_steps": self.global_steps,
            }
            print(f"test_gen_batch meta info: {test_gen_batch.meta_info}")

            # pad to be divisible by dp_size
            size_divisor = (
                self.actor_rollout_wg.world_size
                if not self.async_rollout_mode
                else self.config.actor_rollout_ref.rollout.agent.num_workers
            )
            test_gen_batch_padded, pad_size = pad_dataproto_to_divisor(test_gen_batch, size_divisor)
            if not self.async_rollout_mode:
                test_output_gen_batch_padded = self.actor_rollout_wg.generate_sequences(test_gen_batch_padded)
            else:
                test_output_gen_batch_padded = self.async_rollout_manager.generate_sequences(test_gen_batch_padded)

            # unpad
            test_output_gen_batch = unpad_dataproto(test_output_gen_batch_padded, pad_size=pad_size)

            print("validation generation end")

            # Store generated outputs
            output_ids = test_output_gen_batch.batch["responses"]
            output_texts = [self.tokenizer.decode(ids, skip_special_tokens=True) for ids in output_ids]
            sample_outputs.extend(output_texts)

            test_batch = test_batch.union(test_output_gen_batch)
            test_batch.meta_info["validate"] = True

            # evaluate using reward_function
            if self.val_reward_fn is None:
                raise ValueError("val_reward_fn must be provided for validation.")
            result = self.val_reward_fn(test_batch, return_dict=True)
            reward_tensor = result["reward_tensor"]
            scores = reward_tensor.sum(-1).cpu().tolist()
            sample_scores.extend(scores)

            reward_extra_infos_dict["reward"].extend(scores)
            if "reward_extra_info" in result:
                for key, lst in result["reward_extra_info"].items():
                    reward_extra_infos_dict[key].extend(lst)

            # collect num_turns of each prompt
            if "__num_turns__" in test_batch.non_tensor_batch:
                sample_turns.append(test_batch.non_tensor_batch["__num_turns__"])

            data_source_lst.append(test_batch.non_tensor_batch.get("data_source", ["unknown"] * reward_tensor.shape[0]))

        self._maybe_log_val_generations(inputs=sample_inputs, outputs=sample_outputs, scores=sample_scores)

        # dump generations
        val_data_dir = self.config.trainer.get("validation_data_dir", None)
        if val_data_dir:
            self._dump_generations(
                inputs=sample_inputs,
                outputs=sample_outputs,
                gts=sample_gts,
                scores=sample_scores,
                reward_extra_infos_dict=reward_extra_infos_dict,
                dump_path=val_data_dir,
            )

        for key_info, lst in reward_extra_infos_dict.items():
            assert len(lst) == 0 or len(lst) == len(sample_scores), f"{key_info}: {len(lst)=}, {len(sample_scores)=}"

        data_sources = np.concatenate(data_source_lst, axis=0)

        data_src2var2metric2val = process_validation_metrics(data_sources, sample_uids, reward_extra_infos_dict)
        metric_dict = {}
        for data_source, var2metric2val in data_src2var2metric2val.items():
            core_var = "reward"
            for var_name, metric2val in var2metric2val.items():
                n_max = max([int(name.split("@")[-1].split("/")[0]) for name in metric2val.keys()])
                for metric_name, metric_val in metric2val.items():
                    if (
                        (var_name == core_var)
                        and any(metric_name.startswith(pfx) for pfx in ["mean", "maj", "best"])
                        and (f"@{n_max}" in metric_name)
                    ):
                        metric_sec = "val-core"
                    else:
                        metric_sec = "val-aux"
                    pfx = f"{metric_sec}/{data_source}/{var_name}/{metric_name}"
                    metric_dict[pfx] = metric_val

        if len(sample_turns) > 0:
            sample_turns = np.concatenate(sample_turns)
            metric_dict["val-aux/num_turns/min"] = sample_turns.min()
            metric_dict["val-aux/num_turns/max"] = sample_turns.max()
            metric_dict["val-aux/num_turns/mean"] = sample_turns.mean()

        return metric_dict

    def init_workers(self):
        """Initialize distributed training workers using Ray backend.

        Creates:
        1. Ray resource pools from configuration
        2. Worker groups for each role (actor, critic, etc.)
        """
        self.resource_pool_manager.create_resource_pool()

        self.resource_pool_to_cls = {pool: {} for pool in self.resource_pool_manager.resource_pool_dict.values()}

        # create actor and rollout
        if self.hybrid_engine:
            resource_pool = self.resource_pool_manager.get_resource_pool(Role.ActorRollout)
            actor_rollout_cls = RayClassWithInitArgs(
                cls=self.role_worker_mapping[Role.ActorRollout],
                config=self.config.actor_rollout_ref,
                role=str(Role.ActorRollout),
            )
            self.resource_pool_to_cls[resource_pool][str(Role.ActorRollout)] = actor_rollout_cls
        else:
            raise NotImplementedError

        # create critic
        if self.use_critic:
            resource_pool = self.resource_pool_manager.get_resource_pool(Role.Critic)
            critic_cfg = omega_conf_to_dataclass(self.config.critic)
            critic_cls = RayClassWithInitArgs(cls=self.role_worker_mapping[Role.Critic], config=critic_cfg)
            self.resource_pool_to_cls[resource_pool][str(Role.Critic)] = critic_cls

        # create reference policy if needed
        if self.use_reference_policy:
            resource_pool = self.resource_pool_manager.get_resource_pool(Role.RefPolicy)
            ref_policy_cls = RayClassWithInitArgs(
                self.role_worker_mapping[Role.RefPolicy],
                config=self.config.actor_rollout_ref,
                role=str(Role.RefPolicy),
            )
            self.resource_pool_to_cls[resource_pool][str(Role.RefPolicy)] = ref_policy_cls

        # create a reward model if reward_fn is None
        if self.use_rm:
            # we create a RM here
            resource_pool = self.resource_pool_manager.get_resource_pool(Role.RewardModel)
            rm_cls = RayClassWithInitArgs(self.role_worker_mapping[Role.RewardModel], config=self.config.reward_model)
            self.resource_pool_to_cls[resource_pool][str(Role.RewardModel)] = rm_cls

        # initialize WorkerGroup
        # NOTE: if you want to use a different resource pool for each role, which can support different parallel size,
        # you should not use `create_colocated_worker_cls`.
        # Instead, directly pass different resource pool to different worker groups.
        # See https://github.com/volcengine/verl/blob/master/examples/ray/tutorial.ipynb for more information.
        all_wg = {}
        wg_kwargs = {}  # Setting up kwargs for RayWorkerGroup
        if OmegaConf.select(self.config.trainer, "ray_wait_register_center_timeout") is not None:
            wg_kwargs["ray_wait_register_center_timeout"] = self.config.trainer.ray_wait_register_center_timeout
        if OmegaConf.select(self.config.global_profiler, "steps") is not None:
            wg_kwargs["profile_steps"] = OmegaConf.select(self.config.global_profiler, "steps")
            # Only require nsight worker options when tool is nsys
            if OmegaConf.select(self.config.global_profiler, "tool") == "nsys":
                assert (
                    OmegaConf.select(self.config.global_profiler.global_tool_config.nsys, "worker_nsight_options")
                    is not None
                ), "worker_nsight_options must be set when using nsys with profile_steps"
                wg_kwargs["worker_nsight_options"] = OmegaConf.to_container(
                    OmegaConf.select(self.config.global_profiler.global_tool_config.nsys, "worker_nsight_options")
                )
        wg_kwargs["device_name"] = self.device_name

        for resource_pool, class_dict in self.resource_pool_to_cls.items():
            worker_dict_cls = create_colocated_worker_cls(class_dict=class_dict)
            wg_dict = self.ray_worker_group_cls(
                resource_pool=resource_pool,
                ray_cls_with_init=worker_dict_cls,
                **wg_kwargs,
            )
            spawn_wg = wg_dict.spawn(prefix_set=class_dict.keys())
            all_wg.update(spawn_wg)

        if self.use_critic:
            self.critic_wg = all_wg[str(Role.Critic)]
            self.critic_wg.init_model()

        if self.use_reference_policy and not self.ref_in_actor:
            self.ref_policy_wg = all_wg[str(Role.RefPolicy)]
            self.ref_policy_wg.init_model()

        self.rm_wg = None
        # initalization of rm_wg will be deprecated in the future
        if self.use_rm:
            self.rm_wg = all_wg[str(Role.RewardModel)]
            self.rm_wg.init_model()

        # we should create rollout at the end so that vllm can have a better estimation of kv cache memory
        self.actor_rollout_wg = all_wg[str(Role.ActorRollout)]
        self.actor_rollout_wg.init_model()

        # create async rollout manager and request scheduler
        self.async_rollout_mode = False
        if self.config.actor_rollout_ref.rollout.mode == "async":
            from verl.experimental.agent_loop import AgentLoopManager

            self.async_rollout_mode = True
            self.async_rollout_manager = AgentLoopManager(
                config=self.config, worker_group=self.actor_rollout_wg, rm_wg=self.rm_wg
            )

    def _save_checkpoint(self):
        from verl.utils.fs import local_mkdir_safe

        # path: given_path + `/global_step_{global_steps}` + `/actor`
        local_global_step_folder = os.path.join(
            self.config.trainer.default_local_dir, f"global_step_{self.global_steps}"
        )

        print(f"local_global_step_folder: {local_global_step_folder}")
        actor_local_path = os.path.join(local_global_step_folder, "actor")

        actor_remote_path = (
            None
            if self.config.trainer.default_hdfs_dir is None
            else os.path.join(self.config.trainer.default_hdfs_dir, f"global_step_{self.global_steps}", "actor")
        )

        remove_previous_ckpt_in_save = self.config.trainer.get("remove_previous_ckpt_in_save", False)
        if remove_previous_ckpt_in_save:
            print(
                "Warning: remove_previous_ckpt_in_save is deprecated,"
                + " set max_actor_ckpt_to_keep=1 and max_critic_ckpt_to_keep=1 instead"
            )
        max_actor_ckpt_to_keep = (
            self.config.trainer.get("max_actor_ckpt_to_keep", None) if not remove_previous_ckpt_in_save else 1
        )
        max_critic_ckpt_to_keep = (
            self.config.trainer.get("max_critic_ckpt_to_keep", None) if not remove_previous_ckpt_in_save else 1
        )

        self.actor_rollout_wg.save_checkpoint(
            actor_local_path, actor_remote_path, self.global_steps, max_ckpt_to_keep=max_actor_ckpt_to_keep
        )

        if self.use_critic:
            critic_local_path = os.path.join(local_global_step_folder, str(Role.Critic))
            critic_remote_path = (
                None
                if self.config.trainer.default_hdfs_dir is None
                else os.path.join(
                    self.config.trainer.default_hdfs_dir, f"global_step_{self.global_steps}", str(Role.Critic)
                )
            )
            self.critic_wg.save_checkpoint(
                critic_local_path, critic_remote_path, self.global_steps, max_ckpt_to_keep=max_critic_ckpt_to_keep
            )

        # save dataloader
        local_mkdir_safe(local_global_step_folder)
        dataloader_local_path = os.path.join(local_global_step_folder, "data.pt")
        dataloader_state_dict = self.train_dataloader.state_dict()
        torch.save(dataloader_state_dict, dataloader_local_path)

        # latest checkpointed iteration tracker (for atomic usage)
        local_latest_checkpointed_iteration = os.path.join(
            self.config.trainer.default_local_dir, "latest_checkpointed_iteration.txt"
        )
        with open(local_latest_checkpointed_iteration, "w") as f:
            f.write(str(self.global_steps))

    def _load_checkpoint(self):
        if self.config.trainer.resume_mode == "disable":
            # NOTE: while there is no checkpoint to load, we still need to offload the model and optimizer to CPU
            self.actor_rollout_wg.load_checkpoint(None)
            return 0

        # load from hdfs
        if self.config.trainer.default_hdfs_dir is not None:
            raise NotImplementedError("load from hdfs is not implemented yet")
        else:
            checkpoint_folder = self.config.trainer.default_local_dir  # TODO: check path
            if not os.path.isabs(checkpoint_folder):
                working_dir = os.getcwd()
                checkpoint_folder = os.path.join(working_dir, checkpoint_folder)
            global_step_folder = find_latest_ckpt_path(checkpoint_folder)  # None if no latest

        # find global_step_folder
        if self.config.trainer.resume_mode == "auto":
            if global_step_folder is None:
                print("Training from scratch")
                self.actor_rollout_wg.load_checkpoint(None)
                return 0
        else:
            if self.config.trainer.resume_mode == "resume_path":
                assert isinstance(self.config.trainer.resume_from_path, str), "resume ckpt must be str type"
                assert "global_step_" in self.config.trainer.resume_from_path, (
                    "resume ckpt must specify the global_steps"
                )
                global_step_folder = self.config.trainer.resume_from_path
                if not os.path.isabs(global_step_folder):
                    working_dir = os.getcwd()
                    global_step_folder = os.path.join(working_dir, global_step_folder)
        print(f"Load from checkpoint folder: {global_step_folder}")
        # set global step
        self.global_steps = int(global_step_folder.split("global_step_")[-1])

        print(f"Setting global step to {self.global_steps}")
        print(f"Resuming from {global_step_folder}")

        actor_path = os.path.join(global_step_folder, "actor")
        critic_path = os.path.join(global_step_folder, str(Role.Critic))
        # load actor
        self.actor_rollout_wg.load_checkpoint(
            actor_path, del_local_after_load=self.config.trainer.del_local_ckpt_after_load
        )
        # load critic
        if self.use_critic:
            self.critic_wg.load_checkpoint(
                critic_path, del_local_after_load=self.config.trainer.del_local_ckpt_after_load
            )

        # load dataloader,
        # TODO: from remote not implemented yet
        dataloader_local_path = os.path.join(global_step_folder, "data.pt")
        if os.path.exists(dataloader_local_path):
            dataloader_state_dict = torch.load(dataloader_local_path, weights_only=False)
            self.train_dataloader.load_state_dict(dataloader_state_dict)
        else:
            print(f"Warning: No dataloader state found at {dataloader_local_path}, will start from scratch")

    def _start_profiling(self, do_profile: bool) -> None:
        """Start profiling for all worker groups if profiling is enabled."""
        if do_profile:
            self.actor_rollout_wg.start_profile(role="e2e", profile_step=self.global_steps)
            if self.use_reference_policy:
                self.ref_policy_wg.start_profile(profile_step=self.global_steps)
            if self.use_critic:
                self.critic_wg.start_profile(profile_step=self.global_steps)
            if self.use_rm:
                self.rm_wg.start_profile(profile_step=self.global_steps)

    def _stop_profiling(self, do_profile: bool) -> None:
        """Stop profiling for all worker groups if profiling is enabled."""
        if do_profile:
            self.actor_rollout_wg.stop_profile()
            if self.use_reference_policy:
                self.ref_policy_wg.stop_profile()
            if self.use_critic:
                self.critic_wg.stop_profile()
            if self.use_rm:
                self.rm_wg.stop_profile()

    def _balance_batch(self, batch: DataProto, metrics, logging_prefix="global_seqlen", keep_minibatch=False):
        """Reorder the data on single controller such that each dp rank gets similar total tokens"""
        attention_mask = batch.batch["attention_mask"]
        batch_size = attention_mask.shape[0]
        global_seqlen_lst = batch.batch["attention_mask"].view(batch_size, -1).sum(-1)  # (train_batch_size,)
        workload_lst = calculate_workload(global_seqlen_lst)
        world_size = self.actor_rollout_wg.world_size
        if keep_minibatch:
            # Decouple the DP balancing and mini-batching.
            minibatch_size = self.config.actor_rollout_ref.actor.get("ppo_mini_batch_size")
            minibatch_num = len(workload_lst) // minibatch_size
            global_partition_lst = [[] for _ in range(world_size)]
            for i in range(minibatch_num):
                rearrange_minibatch_lst = get_seqlen_balanced_partitions(
                    workload_lst[i * minibatch_size : (i + 1) * minibatch_size],
                    k_partitions=world_size,
                    equal_size=True,
                )
                for j, part in enumerate(rearrange_minibatch_lst):
                    global_partition_lst[j].extend([x + minibatch_size * i for x in part])
        else:
            global_partition_lst = get_seqlen_balanced_partitions(
                workload_lst, k_partitions=world_size, equal_size=True
            )
        # Place smaller micro-batches at both ends to reduce the bubbles in pipeline parallel.
        for idx, partition in enumerate(global_partition_lst):
            partition.sort(key=lambda x: (workload_lst[x], x))
            ordered_partition = partition[::2] + partition[1::2][::-1]
            global_partition_lst[idx] = ordered_partition
        # reorder based on index. The data will be automatically equally partitioned by dispatch function
        global_idx = torch.tensor([j for partition in global_partition_lst for j in partition])
        batch.reorder(global_idx)
        global_balance_stats = log_seqlen_unbalance(
            seqlen_list=global_seqlen_lst, partitions=global_partition_lst, prefix=logging_prefix
        )
        metrics.update(global_balance_stats)

<<<<<<< HEAD
    def _generate_multi_round_adaptive_downsampling(
        self,
        orig_prompt_batch: DataProto,
        positive_threshold: float = 0.7,
        max_rounds: int = 4,
        round_repeat: int = 8,
        final_keep_per_prompt: int = 4,
        timing_raw: dict | None = None,
        context_batch: DataProto | None = None,
    ):
        """
        Iterative multi-round generation with early stopping downsampling.

        Args:
            orig_prompt_batch: Original prompt batch to generate from
            positive_threshold: Threshold for classifying samples as positive (reward > threshold)
            max_rounds: Maximum number of rounds to perform
            round_repeat: Number of samples to generate per active prompt in each round
            final_keep_per_prompt: Final number of samples to keep per prompt (target: half positive, half negative)
            timing_raw: Optional dict to record timing information
            context_batch: Optional context batch for field alignment via uid

        Returns:
            Tuple of (final_batch, rounds_info) where:
                - final_batch: DataProto with selected samples and aligned context fields
                - rounds_info: Dict with per-round statistics
        """
        # Build uid -> fields mapping from context
        ctx_uid_to_fields = {}
        if context_batch is not None:
            ctx_uid_to_fields = build_uid_to_fields_mapping(context_batch)

        # Ensure orig_prompt_batch has uid
        ensure_uid_in_batch(orig_prompt_batch, context_batch)
        uid_arr = list(orig_prompt_batch.non_tensor_batch["uid"])

        # Initialize state tracking for each uid
        state = {uid: {"finished": False, "seen": 0, "pos": 0, "neg": 0} for uid in uid_arr}

        # Caches for positive and negative samples per uid
        pos_cache = defaultdict(list)
        neg_cache = defaultdict(list)
        selected_pool_batches: list[DataProto] = []
        selected_count_by_uid = defaultdict(int)
        # For GRPO with global statistics estimation
        uid_full_stats = {uid: {"total_pos": 0, "total_neg": 0} for uid in uid_arr}
        rounds_info = {"per_round": []}

        # Main generation loop
        active_uids = set(uid_arr)
        for r in range(max_rounds):
            t0 = time.time()
            if not active_uids:
                rounds_info["per_round"].append(
                    {
                        "round": r,
                        "active_prompts": 0,
                        "completed": 0,
                        "finished_prompts": sum(1 for s in state.values() if s["finished"]),
                        "sec": 0.0,
                    }
                )
                break

            # Create mini-batch for active prompts only
            uid_to_idx = {uid: i for i, uid in enumerate(uid_arr)}
            active_indices = [uid_to_idx[uid] for uid in uid_arr if uid in active_uids]
            mini_prompt_batch = orig_prompt_batch[active_indices]
            round_inp = mini_prompt_batch.repeat(repeat_times=round_repeat, interleave=True)

            # Pad to be divisible by dp_size
            dp_size = self.actor_rollout_wg.dp_size if hasattr(self.actor_rollout_wg, "dp_size") else 8
            batch_size = len(round_inp)
            padding_applied = False
            if batch_size % dp_size != 0:
                padding_needed = dp_size - (batch_size % dp_size)
                print(
                    f"Padding batch from {batch_size} to {batch_size + padding_needed} "
                    f"to make it divisible by {dp_size}"
                )
                indices_to_repeat = list(range(batch_size - padding_needed, batch_size))
                if len(indices_to_repeat) == 0:
                    indices_to_repeat = [batch_size - 1] * padding_needed
                padding_batch = round_inp[indices_to_repeat]
                round_inp = DataProto.concat([round_inp, padding_batch])
                padding_applied = True

            # Generate sequences
            gen_out = (
                self.actor_rollout_wg.generate_sequences(round_inp)
                if not self.async_rollout_mode
                else self.async_rollout_manager.generate_sequences(round_inp)
            )

            # Remove padding if applied
            if padding_applied:
                gen_out = gen_out[:batch_size]
                round_inp = round_inp[:batch_size]

            # Compute rewards for this round
            mini_with_out, seq_reward, uids_round = compute_seq_rewards_for_round(
                mini_prompt_batch=mini_prompt_batch,
                gen_out=gen_out,
                ctx_uid_to_fields=ctx_uid_to_fields,
                reward_fn=self.reward_fn,
                use_rm=self.use_rm,
                rm_wg=self.rm_wg,
                config=self.config,
                kl_ctrl_in_reward=self.kl_ctrl_in_reward if self.config.algorithm.use_kl_in_reward else None,
            )
            seq_reward_np = seq_reward.detach().cpu().numpy().tolist()

            # Group by uid
            per_uid_local_idx = defaultdict(list)
            for j, uid in enumerate(uids_round):
                per_uid_local_idx[uid].append(j)

            # Update state and cache samples
            completed_this_round = 0
            for uid in list(active_uids):
                locs = per_uid_local_idx.get(uid, [])
                if not locs:
                    continue
                st = state[uid]

                # Cache positive and negative samples
                for j in locs:
                    if st["finished"]:
                        break
                    st["seen"] += 1
                    is_positive = seq_reward_np[j] > positive_threshold
                    if is_positive:
                        st["pos"] += 1
                        pos_cache[uid].append(mini_with_out[[j]])
                        uid_full_stats[uid]["total_pos"] += 1
                    else:
                        st["neg"] += 1
                        neg_cache[uid].append(mini_with_out[[j]])
                        uid_full_stats[uid]["total_neg"] += 1

                def downsample_cache(pos_cache, neg_cache, uid, target_total):
                    target_pos = min(target_total // 2, len(pos_cache[uid]))
                    target_neg = min(target_total - target_pos, len(neg_cache[uid]))
                    if target_pos + target_neg < target_total:
                        # Not enough total samples, adjust targets
                        if len(pos_cache[uid]) > target_pos:
                            additional_pos = min(len(pos_cache[uid]) - target_pos, target_total - (target_pos + target_neg))
                            target_pos += additional_pos
                        elif len(neg_cache[uid]) > target_neg:
                            additional_neg = min(len(neg_cache[uid]) - target_neg, target_total - (target_pos + target_neg))
                            target_neg += additional_neg
                    pos_frags = pos_cache[uid][:target_pos]
                    neg_frags = neg_cache[uid][:target_neg]
                    merged = concat_dataproto_fragments(pos_frags + neg_frags)
                    return merged

                # Check if we have enough samples to finish this uid
                if not st["finished"]:
                    if self.config.algorithm.reinforce_ada_choice == "balanced":
                        target_pos = final_keep_per_prompt // 2
                        target_neg = final_keep_per_prompt - target_pos

                        if len(pos_cache[uid]) >= target_pos and len(neg_cache[uid]) >= target_neg:
                            merged = downsample_cache(pos_cache, neg_cache, uid, final_keep_per_prompt)
                            selected_pool_batches.append(merged)
                            selected_count_by_uid[uid] = get_first_dim_size(merged)
                            st["finished"] = True
                            completed_this_round += 1

                    else:  # positive_focused
                        assert self.config.algorithm.reinforce_ada_choice == "positive_focused", (
                            "reinforce_ada_choice has to be one of {'balanced', 'positive_focused'}"
                        )
                        target_pos = 1
                        if len(pos_cache[uid]) >= target_pos:
                            merged = downsample_cache(pos_cache, neg_cache, uid, final_keep_per_prompt)
                            selected_pool_batches.append(merged)
                            selected_count_by_uid[uid] = get_first_dim_size(merged)
                            st["finished"] = True
                            completed_this_round += 1

            # Update active set
            active_uids = {u for u in active_uids if not state[u]["finished"]}

            # Record timing and stats
            sec = time.time() - t0
            if timing_raw is not None:
                timing_raw[f"gen_round_{r}_sec"] = sec

            rounds_info["per_round"].append(
                {
                    "round": r,
                    "active_prompts": len(per_uid_local_idx),
                    "completed": completed_this_round,
                    "finished_prompts": sum(1 for s in state.values() if s["finished"]),
                    "reward_mean": float(np.mean(seq_reward_np)) if seq_reward_np else 0.0,
                    "sec": round(sec, 3),
                }
            )
            print(
                f"[Gen-Round {r}] active_prompts={len(per_uid_local_idx)} "
                f"completed={completed_this_round} "
                f"finished={rounds_info['per_round'][-1]['finished_prompts']} "
                f"time={sec:.3f}s "
                f"reward_mean={rounds_info['per_round'][-1]['reward_mean']:.4f}"
            )

            if not active_uids:
                break

        # Handle fallback for uids that didn't reach target
        uids_that_need_fallback = {uid for uid in uid_arr if not state[uid]["finished"]}

        for uid in uids_that_need_fallback:
            if uid in pos_cache or uid in neg_cache:
                pos_num = len(pos_cache[uid])
                neg_num = len(neg_cache[uid])
                n_rows = pos_num + neg_num
                take = min(final_keep_per_prompt, n_rows)

                if n_rows < final_keep_per_prompt:
                    print(
                        f"[WARN] uid={uid} has {n_rows} samples, less than target "
                        f"{final_keep_per_prompt}, but continuing"
                    )

                if self.config.algorithm.reinforce_ada_choice == "positive_focused":
                    ratio = (pos_num / n_rows) if n_rows > 0 else 0.0
                    target_pos = math.ceil(ratio * final_keep_per_prompt)
                    target_pos = max(min(target_pos, take - 1), 1)
                    target_neg = take - target_pos

                actual_pos = min(pos_num, target_pos)
                actual_neg = min(neg_num, target_neg)

                # If one type is insufficient, fill with the other
                if actual_pos + actual_neg < take:
                    if pos_num > actual_pos:
                        additional_pos = min(pos_num - actual_pos, take - actual_pos - actual_neg)
                        actual_pos += additional_pos
                    elif neg_num > actual_neg:
                        additional_neg = min(neg_num - actual_neg, take - actual_pos - actual_neg)
                        actual_neg += additional_neg

                keep_pos = actual_pos
                keep_neg = actual_neg
                pos_frags = pos_cache[uid][:keep_pos] if keep_pos > 0 else []
                neg_frags = neg_cache[uid][:keep_neg] if keep_neg > 0 else []
                frags_to_merge = pos_frags + neg_frags

                if frags_to_merge:
                    merged = concat_dataproto_fragments(frags_to_merge)
                    selected_pool_batches.append(merged)
                    selected_count_by_uid[uid] = get_first_dim_size(merged)
                else:
                    print(f"[WARN] uid={uid} frags_to_merge is empty, cannot fallback")
            else:
                print(f"[WARN] uid={uid} not in pos_cache or neg_cache, cannot fallback")

        if not selected_pool_batches:
            raise RuntimeError(
                "No samples selected after early stopping. Check if threshold/rules are too strict or data is abnormal"
            )

        # Concatenate all selected samples
        selected_batch = concat_dataproto_fragments(selected_pool_batches)

        # Align context fields to selected batch
        _context_src = context_batch if context_batch is not None else orig_prompt_batch
        ctx_rows = align_context_to_selected(selected_batch, _context_src)

        # Merge missing fields from context into selected batch
        merge_context_fields_into_batch(selected_batch, ctx_rows)

        final_batch = selected_batch

        # Ensure token_level_scores exists (fallback to token_level_rewards)
        if "token_level_scores" not in final_batch.batch and "token_level_rewards" in final_batch.batch:
            final_batch.batch["token_level_scores"] = final_batch.batch["token_level_rewards"]

        # For GRPO with global stats, log pos/neg counts
        uid_to_pos_count = {uid: stats["total_pos"] for uid, stats in uid_full_stats.items()}
        uid_to_neg_count = {uid: stats["total_neg"] for uid, stats in uid_full_stats.items()}

        if not hasattr(final_batch, "meta_info") or final_batch.meta_info is None:
            final_batch.meta_info = {}
        final_batch.meta_info["grpo_uid_to_pos_count"] = uid_to_pos_count
        final_batch.meta_info["grpo_uid_to_neg_count"] = uid_to_neg_count

        # Validate that we maintained efficient TensorDict structure
        validate_tensordict_performance(final_batch, context="final_batch")

        return final_batch, rounds_info

    def compute_rollout_importance_weights_and_add_to_batch(self, batch: DataProto) -> tuple[DataProto, dict]:
        """Compute IS weights and apply rejection sampling for rollout-training mismatch.

        Computes importance sampling weights to correct for distribution mismatch between
        rollout and training policies. Applies rejection sampling (mask mode/veto) by
        modifying response_mask. Always updates response_mask; conditionally adds IS weights.

        Key behavior:
        - response_mask: ALWAYS updated with rejection (mask mode + veto excluded from training)
        - rollout_is_weights: Added to batch ONLY if config.algorithm.rollout_is=True

        This separation ensures:
        - Rejection works even when IS weights are disabled (rollout_is=False)
        - Metrics can be monitored before enabling IS weight application

        Args:
            batch: DataProto with old_log_probs, rollout_log_probs, response_mask

        Returns:
            Tuple of (updated_batch, metrics):
                updated_batch: Batch with modified response_mask (always) and rollout_is_weights (if rollout_is=True)
                metrics: Dict of IS and mismatch metrics, all with "mismatch/" prefix
        """
        # Compute rollout IS weights if enabled and data is available
        # rollout_is_threshold is the main on/off switch (None = disabled, float = enabled)
        rollout_is_threshold = self.config.algorithm.get("rollout_is_threshold", None)
        if rollout_is_threshold is not None and rollout_is_threshold > 0 and "rollout_log_probs" in batch.batch:
            # Compute IS weights and get modified response_mask
            rollout_is_weights, modified_response_mask, rollout_is_metrics = compute_rollout_importance_weights(
                old_log_prob=batch.batch["old_log_probs"],
                rollout_log_prob=batch.batch["rollout_log_probs"],
                response_mask=batch.batch["response_mask"],
                rollout_is_level=self.config.algorithm.rollout_is_level,
                rollout_is_mode=self.config.algorithm.rollout_is_mode,
                rollout_is_threshold=self.config.algorithm.rollout_is_threshold,
                rollout_is_threshold_lower=self.config.algorithm.get("rollout_is_threshold_lower", None),
                rollout_is_veto_threshold=self.config.algorithm.get("rollout_is_veto_threshold", None),
            )

            # ALWAYS update response_mask with rejection (even if rollout_is=False)
            # - Mask mode: tokens with outlier IS ratios excluded
            # - Veto: sequences with catastrophic tokens excluded
            # This ensures correct loss normalization (rejected samples not in denominator)
            batch.batch["response_mask"] = modified_response_mask

            # Conditionally add IS weights based on rollout_is config flag
            # - rollout_is=True: Enable IS weight correction in policy loss
            # - rollout_is=False: Metrics-only mode (rejection still applied via mask)
            apply_weights = self.config.algorithm.get("rollout_is", False)

            if apply_weights:
                # Add IS weights (safety-bounded, mode-processed) to enable weight correction
                batch = batch.union(rollout_is_weights)

            return batch, rollout_is_metrics

        # Return unchanged batch and empty metrics if IS is disabled
        return batch, {}

=======
>>>>>>> c12b0cfe
    def fit(self):
        """
        The training loop of PPO.
        The driver process only need to call the compute functions of the worker group through RPC
        to construct the PPO dataflow.
        The light-weight advantage computation is done on the driver process.
        """
        from omegaconf import OmegaConf

        from verl.utils.tracking import Tracking

        logger = Tracking(
            project_name=self.config.trainer.project_name,
            experiment_name=self.config.trainer.experiment_name,
            default_backend=self.config.trainer.logger,
            config=OmegaConf.to_container(self.config, resolve=True),
        )

        self.global_steps = 0

        # load checkpoint before doing anything
        self._load_checkpoint()

        current_epoch = self.global_steps // len(self.train_dataloader)

        # perform validation before training
        # currently, we only support validation using the reward_function.
        if self.val_reward_fn is not None and self.config.trainer.get("val_before_train", True):
            val_metrics = self._validate()
            assert val_metrics, f"{val_metrics=}"
            pprint(f"Initial validation metrics: {val_metrics}")
            logger.log(data=val_metrics, step=self.global_steps)
            if self.config.trainer.get("val_only", False):
                return

        if self.config.actor_rollout_ref.rollout.get("skip_rollout", False):
            rollout_skip = RolloutSkip(self.config, self.actor_rollout_wg)
            rollout_skip.wrap_generate_sequences()

        # add tqdm
        progress_bar = tqdm(total=self.total_training_steps, initial=self.global_steps, desc="Training Progress")

        # we start from step 1
        self.global_steps += 1
        last_val_metrics = None
        self.max_steps_duration = 0

        prev_step_profile = False
        curr_step_profile = (
            self.global_steps in self.config.global_profiler.steps
            if self.config.global_profiler.steps is not None
            else False
        )
        next_step_profile = False

        for epoch in range(current_epoch, self.config.trainer.total_epochs):
            for batch_dict in self.train_dataloader:
                metrics = {}
                timing_raw = {}

                with marked_timer("start_profile", timing_raw):
                    self._start_profiling(
                        not prev_step_profile and curr_step_profile
                        if self.config.global_profiler.profile_continuous_steps
                        else curr_step_profile
                    )
                batch: DataProto = DataProto.from_single_dict(batch_dict)

                # add uid to batch
                batch.non_tensor_batch["uid"] = np.array(
                    [str(uuid.uuid4()) for _ in range(len(batch.batch))], dtype=object
                )

                gen_batch = self._get_gen_batch(batch)

                # pass global_steps to trace
                gen_batch.meta_info["global_steps"] = self.global_steps

                is_last_step = self.global_steps >= self.total_training_steps

                with marked_timer("step", timing_raw):
                    # generate a batch
                    if self.config.algorithm.multiround_adaptive_downsampling:
                        with marked_timer("gen_multi_round", timing_raw, color="red"):
                            final_batch, rounds_info = self._generate_multi_round_adaptive_downsampling(
                                orig_prompt_batch=gen_batch,
                                positive_threshold=self.config.algorithm.positive_threshold,
                                max_rounds=self.config.algorithm.max_rounds,
                                round_repeat=self.config.algorithm.round_repeat,
                                final_keep_per_prompt=self.config.actor_rollout_ref.rollout.n,
                                timing_raw=timing_raw,
                                context_batch=batch,
                            )

                        total_prompts = len(set(gen_batch.non_tensor_batch["uid"]))
                        print(
                            f"[Summary] prompts={total_prompts}, selected_rows={len(final_batch)}, "
                            f"max_rounds={self.config.algorithm.max_rounds}"
                        )
                        if rounds_info.get("per_round"):
                            for info in rounds_info["per_round"]:
                                print(
                                    f"  - round {info['round']}: active={info['active_prompts']}, "
                                    f"completed={info['completed']}, finished={info['finished_prompts']}, "
                                    f"time={info['sec']}s"
                                )

                        metrics["sampling/total_samples"] = np.sum(
                            [
                                (info["active_prompts"] * self.config.algorithm.round_repeat)
                                for info in rounds_info["per_round"]
                            ]
                        )
                        metrics["sampling/prompts_active_only_1st_round"] = rounds_info["per_round"][0][
                            "finished_prompts"
                        ]

                        if len(rounds_info["per_round"]) > 1:
                            metrics["sampling/prompts_active_after_1st_round"] = rounds_info["per_round"][1][
                                "active_prompts"
                            ] - (
                                rounds_info["per_round"][0]["active_prompts"]
                                - rounds_info["per_round"][-1]["finished_prompts"]
                            )
                        else:
                            metrics["sampling/prompts_active_after_1st_round"] = 0

                        metrics["sampling/prompts_no_positive_anywhere"] = (
                            rounds_info["per_round"][0]["active_prompts"]
                            - rounds_info["per_round"][-1]["finished_prompts"]
                        )
                        metrics["sampling/kept_samples"] = len(final_batch)
                        metrics["critic/real_reward"] = rounds_info["per_round"][0]["reward_mean"]
                        metrics["sampling/downsampled_samples"] = len(final_batch)
                        metrics["sampling/total_prompts"] = total_prompts

                        batch = final_batch

                    else:
                        with marked_timer("gen", timing_raw, color="red"):
                            gen_batch_output = gen_batch.repeat(repeat_times=self.config.actor_rollout_ref.rollout.n, interleave=True)
                            if not self.async_rollout_mode:
                                gen_batch_output = self.actor_rollout_wg.generate_sequences(gen_batch_output)
                            else:
                                gen_batch_output = self.async_rollout_manager.generate_sequences(gen_batch_output)

                            timing_raw.update(gen_batch_output.meta_info["timing"])
                            gen_batch_output.meta_info.pop("timing", None)

                        if self.config.algorithm.adv_estimator == AdvantageEstimator.REMAX:
                            if self.reward_fn is None:
                                raise ValueError("A reward_fn is required for REMAX advantage estimation.")

                            with marked_timer("gen_max", timing_raw, color="purple"):
                                gen_baseline_batch = deepcopy(gen_batch)
                                gen_baseline_batch.meta_info["do_sample"] = False
                                if not self.async_rollout_mode:
                                    gen_baseline_output = self.actor_rollout_wg.generate_sequences(gen_baseline_batch)
                                else:
                                    gen_baseline_output = self.async_rollout_manager.generate_sequences(gen_baseline_batch)
                                batch = batch.union(gen_baseline_output)
                                reward_baseline_tensor = self.reward_fn(batch)
                                reward_baseline_tensor = reward_baseline_tensor.sum(dim=-1)

                                batch.pop(batch_keys=list(gen_baseline_output.batch.keys()))

                                batch.batch["reward_baselines"] = reward_baseline_tensor

                                del gen_baseline_batch, gen_baseline_output
                    
                        # repeat to align with repeated responses in rollout
                        batch = batch.repeat(repeat_times=self.config.actor_rollout_ref.rollout.n, interleave=True)
                        batch = batch.union(gen_batch_output)

                    if "response_mask" not in batch.batch.keys():
                        batch.batch["response_mask"] = compute_response_mask(batch)
                    # Balance the number of valid tokens across DP ranks.
                    # NOTE: This usually changes the order of data in the `batch`,
                    # which won't affect the advantage calculation (since it's based on uid),
                    # but might affect the loss calculation (due to the change of mini-batching).
                    if self.config.trainer.balance_batch:
                        self._balance_batch(batch, metrics=metrics)

                    # compute global_valid tokens
                    batch.meta_info["global_token_num"] = torch.sum(batch.batch["attention_mask"], dim=-1).tolist()

                    with marked_timer("reward", timing_raw, color="yellow"):
                        # compute reward model score
                        if self.use_rm and "rm_scores" not in batch.batch.keys():
                            reward_tensor = self.rm_wg.compute_rm_score(batch)
                            batch = batch.union(reward_tensor)

                        if self.config.reward_model.launch_reward_fn_async:
                            future_reward = compute_reward_async.remote(
                                data=batch, config=self.config, tokenizer=self.tokenizer
                            )
                        else:
                            reward_tensor, reward_extra_infos_dict = compute_reward(batch, self.reward_fn)

                    # Operating Mode Selection:
                    # - Bypass mode: Sets old_log_probs = rollout_log_probs (2 policies: π_rollout, π_θ)
                    # - Decoupled mode: Recomputes old_log_probs as proximal anchor (3 policies: π_rollout, π_old, π_θ)
                    #   Note: π_old computed once per data batch, serves as stable reference during mini-batch updates
                    rollout_corr_config = self.config.algorithm.get("rollout_correction", None)
                    bypass_recomputing_logprobs = rollout_corr_config and rollout_corr_config.get("bypass_mode", False)
                    if bypass_recomputing_logprobs:  # Use `rollout_log_probs`
                        from verl.trainer.ppo.rollout_corr_helper import apply_rollout_correction

                        apply_rollout_correction(
                            batch=batch,
                            rollout_corr_config=rollout_corr_config,
                            policy_loss_config=self.config.actor_rollout_ref.actor.policy_loss,
                        )
                    else:  # Recompute old_log_probs
                        with marked_timer("old_log_prob", timing_raw, color="blue"):
                            old_log_prob = self.actor_rollout_wg.compute_log_prob(batch)
                            entropys = old_log_prob.batch["entropys"]
                            response_masks = batch.batch["response_mask"]
                            loss_agg_mode = self.config.actor_rollout_ref.actor.loss_agg_mode
                            entropy_agg = agg_loss(
                                loss_mat=entropys, loss_mask=response_masks, loss_agg_mode=loss_agg_mode
                            )
                            old_log_prob_metrics = {"actor/entropy": entropy_agg.detach().item()}
                            metrics.update(old_log_prob_metrics)
                            old_log_prob.batch.pop("entropys")
                            batch = batch.union(old_log_prob)
                            if "rollout_log_probs" in batch.batch.keys():
                                # TODO: we may want to add diff of probs too.
                                from verl.utils.debug.metrics import calculate_debug_metrics

                                metrics.update(calculate_debug_metrics(batch))

                    assert "old_log_probs" in batch.batch, f'"old_log_prob" not in {batch.batch.keys()=}'

                    if self.use_reference_policy:
                        # compute reference log_prob
                        with marked_timer(str(Role.RefPolicy), timing_raw, color="olive"):
                            if not self.ref_in_actor:
                                ref_log_prob = self.ref_policy_wg.compute_ref_log_prob(batch)
                            else:
                                ref_log_prob = self.actor_rollout_wg.compute_ref_log_prob(batch)
                            batch = batch.union(ref_log_prob)

                    # compute values
                    if self.use_critic:
                        with marked_timer("values", timing_raw, color="cyan"):
                            values = self.critic_wg.compute_values(batch)
                            batch = batch.union(values)

                    with marked_timer("adv", timing_raw, color="brown"):
                        # we combine with rule-based rm
                        reward_extra_infos_dict: dict[str, list]
                        if self.config.reward_model.launch_reward_fn_async:
                            reward_tensor, reward_extra_infos_dict = ray.get(future_reward)
                        batch.batch["token_level_scores"] = reward_tensor

                        if reward_extra_infos_dict:
                            batch.non_tensor_batch.update({k: np.array(v) for k, v in reward_extra_infos_dict.items()})

                        # compute rewards. apply_kl_penalty if available
                        if self.config.algorithm.use_kl_in_reward:
                            batch, kl_metrics = apply_kl_penalty(
                                batch, kl_ctrl=self.kl_ctrl_in_reward, kl_penalty=self.config.algorithm.kl_penalty
                            )
                            metrics.update(kl_metrics)
                        else:
                            batch.batch["token_level_rewards"] = batch.batch["token_level_scores"]

                        # Compute rollout correction: IS weights, rejection sampling, and metrics
                        # Only runs in decoupled mode (computes once per batch using stable π_old)
                        # In bypass mode, this is skipped - actor computes metrics from evolving π_θ vs π_rollout
                        if (
                            rollout_corr_config is not None
                            and "rollout_log_probs" in batch.batch
                            and not bypass_recomputing_logprobs  # Only in decoupled mode
                        ):
                            from verl.trainer.ppo.rollout_corr_helper import compute_rollout_correction_and_add_to_batch

                            # Compute IS weights, apply rejection sampling, compute metrics
                            batch, is_metrics = compute_rollout_correction_and_add_to_batch(batch, rollout_corr_config)
                            # IS and off-policy metrics already have rollout_corr/ prefix
                            metrics.update(is_metrics)

                        # compute advantages, executed on the driver process
                        norm_adv_by_std_in_grpo = self.config.algorithm.get(
                            "norm_adv_by_std_in_grpo", True
                        )  # GRPO adv normalization factor

                        batch = compute_advantage(
                            batch,
                            adv_estimator=self.config.algorithm.adv_estimator,
                            gamma=self.config.algorithm.gamma,
                            lam=self.config.algorithm.lam,
                            num_repeat=self.config.actor_rollout_ref.rollout.n,
                            norm_adv_by_std_in_grpo=norm_adv_by_std_in_grpo,
                            config=self.config.algorithm,
                        )

                    # update critic
                    if self.use_critic:
                        with marked_timer("update_critic", timing_raw, color="pink"):
                            critic_output = self.critic_wg.update_critic(batch)
                        critic_output_metrics = reduce_metrics(critic_output.meta_info["metrics"])
                        metrics.update(critic_output_metrics)

                    # implement critic warmup
                    if self.config.trainer.critic_warmup <= self.global_steps:
                        # update actor
                        with marked_timer("update_actor", timing_raw, color="red"):
                            rollout_config = self.config.actor_rollout_ref.rollout
                            batch.meta_info["multi_turn"] = rollout_config.multi_turn.enable
                            # TODO: Make "temperature" single source of truth from generation.
                            batch.meta_info["temperature"] = rollout_config.temperature
                            actor_output = self.actor_rollout_wg.update_actor(batch)
                        actor_output_metrics = reduce_metrics(actor_output.meta_info["metrics"])
                        metrics.update(actor_output_metrics)

                    # Log rollout generations if enabled
                    rollout_data_dir = self.config.trainer.get("rollout_data_dir", None)
                    if rollout_data_dir:
                        self._log_rollout_data(batch, reward_extra_infos_dict, timing_raw, rollout_data_dir)

                # validate
                if (
                    self.val_reward_fn is not None
                    and self.config.trainer.test_freq > 0
                    and (is_last_step or self.global_steps % self.config.trainer.test_freq == 0)
                ):
                    with marked_timer("testing", timing_raw, color="green"):
                        val_metrics: dict = self._validate()
                        if is_last_step:
                            last_val_metrics = val_metrics
                    metrics.update(val_metrics)

                # Check if the ESI (Elastic Server Instance)/training plan is close to expiration.
                esi_close_to_expiration = should_save_ckpt_esi(
                    max_steps_duration=self.max_steps_duration,
                    redundant_time=self.config.trainer.esi_redundant_time,
                )
                # Check if the conditions for saving a checkpoint are met.
                # The conditions include a mandatory condition (1) and
                # one of the following optional conditions (2/3/4):
                # 1. The save frequency is set to a positive value.
                # 2. It's the last training step.
                # 3. The current step number is a multiple of the save frequency.
                # 4. The ESI(Elastic Server Instance)/training plan is close to expiration.
                if self.config.trainer.save_freq > 0 and (
                    is_last_step or self.global_steps % self.config.trainer.save_freq == 0 or esi_close_to_expiration
                ):
                    if esi_close_to_expiration:
                        print("Force saving checkpoint: ESI instance expiration approaching.")
                    with marked_timer("save_checkpoint", timing_raw, color="green"):
                        self._save_checkpoint()

                with marked_timer("stop_profile", timing_raw):
                    next_step_profile = (
                        self.global_steps + 1 in self.config.global_profiler.steps
                        if self.config.global_profiler.steps is not None
                        else False
                    )
                    self._stop_profiling(
                        curr_step_profile and not next_step_profile
                        if self.config.global_profiler.profile_continuous_steps
                        else curr_step_profile
                    )
                    prev_step_profile = curr_step_profile
                    curr_step_profile = next_step_profile

                steps_duration = timing_raw["step"]
                self.max_steps_duration = max(self.max_steps_duration, steps_duration)

                # training metrics
                metrics.update(
                    {
                        "training/global_step": self.global_steps,
                        "training/epoch": epoch,
                    }
                )
                # collect metrics
                metrics.update(compute_data_metrics(batch=batch, use_critic=self.use_critic))
                metrics.update(compute_timing_metrics(batch=batch, timing_raw=timing_raw))
                # TODO: implement actual tflpo and theoretical tflpo
                n_gpus = self.resource_pool_manager.get_n_gpus()
                metrics.update(compute_throughout_metrics(batch=batch, timing_raw=timing_raw, n_gpus=n_gpus))
                # Note: mismatch metrics (KL, PPL, etc.) are collected at line 1179 after advantage computation

                # this is experimental and may be changed/removed in the future in favor of a general-purpose one
                if isinstance(self.train_dataloader.sampler, AbstractCurriculumSampler):
                    self.train_dataloader.sampler.update(batch=batch)

                # TODO: make a canonical logger that supports various backend
                logger.log(data=metrics, step=self.global_steps)

                progress_bar.update(1)
                self.global_steps += 1

                if (
                    hasattr(self.config.actor_rollout_ref.actor, "profiler")
                    and self.config.actor_rollout_ref.actor.profiler.tool == "torch_memory"
                ):
                    self.actor_rollout_wg.dump_memory_snapshot(
                        tag=f"post_update_step{self.global_steps}", sub_dir=f"step{self.global_steps}"
                    )

                if is_last_step:
                    pprint(f"Final validation metrics: {last_val_metrics}")
                    progress_bar.close()
                    return

                # this is experimental and may be changed/removed in the future
                # in favor of a general-purpose data buffer pool
                if hasattr(self.train_dataset, "on_batch_end"):
                    # The dataset may be changed after each training batch
                    self.train_dataset.on_batch_end(batch=batch)<|MERGE_RESOLUTION|>--- conflicted
+++ resolved
@@ -978,7 +978,6 @@
         )
         metrics.update(global_balance_stats)
 
-<<<<<<< HEAD
     def _generate_multi_round_adaptive_downsampling(
         self,
         orig_prompt_batch: DataProto,
@@ -1332,8 +1331,6 @@
         # Return unchanged batch and empty metrics if IS is disabled
         return batch, {}
 
-=======
->>>>>>> c12b0cfe
     def fit(self):
         """
         The training loop of PPO.
