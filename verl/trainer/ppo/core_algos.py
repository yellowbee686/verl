--- conflicted
+++ resolved
@@ -1215,13 +1215,9 @@
         pg_losses = pg_losses * rollout_is_weights
 
     # for GSPO, we need to aggregate the loss at the sequence level (seq-mean-token-mean)
-<<<<<<< HEAD
-    pg_loss = agg_loss(loss_mat=pg_losses, loss_mask=response_mask, loss_agg_mode=loss_agg_mode)
-=======
     pg_loss = agg_loss(
         loss_mat=pg_losses, loss_mask=response_mask, loss_agg_mode="seq-mean-token-mean", **config.global_batch_info
     )
->>>>>>> 799c931b
 
     upper_clipped = torch.gt(seq_importance_ratio, 1 + clip_ratio_high)
     lower_clipped = torch.lt(seq_importance_ratio, 1 - clip_ratio_low)
