--- conflicted
+++ resolved
@@ -1091,26 +1091,23 @@
     pg_losses2 = -advantages * torch.clamp(seq_importance_ratio, 1 - clip_ratio_low, 1 + clip_ratio_high)
     pg_losses = torch.maximum(pg_losses1, pg_losses2)
 
-<<<<<<< HEAD
-    if config.tis_imp_ratio_cap > 0 and rollout_log_probs is not None:
-        # 序列级 log-权重: old / rollout
-        tis_log_ratio_seq = torch.sum((old_log_prob - rollout_log_probs) * response_mask, dim=-1) / seq_lengths  # shape: [B]
-        # 改为log域截断
-        tis_ratio_seq = torch.exp(tis_log_ratio_seq)
-        tis_ratio_seq = torch.clamp(tis_ratio_seq, max=config.tis_imp_ratio_cap)
-        # tis_log_ratio_seq = torch.clamp(tis_log_ratio_seq, min=-config.tis_imp_ratio_cap, max=config.tis_imp_ratio_cap)
-
-        # 广播到 token 维度；重要：不对该权重求梯度
-        tis_ratio = tis_ratio_seq.detach().unsqueeze(-1)
-
-        # 与 GRPO 一致：在裁剪后乘权，不影响裁剪判定
-        pg_losses = pg_losses * tis_ratio
-
-=======
+    # if config.tis_imp_ratio_cap > 0 and rollout_log_probs is not None:
+    #     # 序列级 log-权重: old / rollout
+    #     tis_log_ratio_seq = torch.sum((old_log_prob - rollout_log_probs) * response_mask, dim=-1) / seq_lengths  # shape: [B]
+    #     # 改为log域截断
+    #     tis_ratio_seq = torch.exp(tis_log_ratio_seq)
+    #     tis_ratio_seq = torch.clamp(tis_ratio_seq, max=config.tis_imp_ratio_cap)
+    #     # tis_log_ratio_seq = torch.clamp(tis_log_ratio_seq, min=-config.tis_imp_ratio_cap, max=config.tis_imp_ratio_cap)
+
+    #     # 广播到 token 维度；重要：不对该权重求梯度
+    #     tis_ratio = tis_ratio_seq.detach().unsqueeze(-1)
+
+    #     # 与 GRPO 一致：在裁剪后乘权，不影响裁剪判定
+    #     pg_losses = pg_losses * tis_ratio
+
     # Apply rollout importance sampling weights if provided
     if rollout_is_weights is not None:
         pg_losses = pg_losses * rollout_is_weights
->>>>>>> 21271aab
 
     # for GSPO, we need to aggregate the loss at the sequence level (seq-mean-token-mean)
     pg_loss = agg_loss(loss_mat=pg_losses, loss_mask=response_mask, loss_agg_mode=loss_agg_mode)
