# Copyright 2025 Individual Contributor: Thibaut Barroyer
#
# Licensed under the Apache License, Version 2.0 (the "License");
# you may not use this file except in compliance with the License.
# You may obtain a copy of the License at
#
#     http://www.apache.org/licenses/LICENSE-2.0
#
# Unless required by applicable law or agreed to in writing, software
# distributed under the License is distributed on an "AS IS" BASIS,
# WITHOUT WARRANTIES OR CONDITIONS OF ANY KIND, either express or implied.
# See the License for the specific language governing permissions and
# limitations under the License.

import importlib.util
import multiprocessing
import os
import sys
import warnings
from functools import partial
from typing import Any, Optional

import ray
import torch
from omegaconf import DictConfig

from verl import DataProto
from verl.utils.reward_score import default_compute_score
from verl.workers.reward_manager import get_reward_manager_cls
from verl.workers.reward_manager.abstract import AbstractRewardManager, RawRewardFn


def _call_with_kwargs(raw_fn, extra_kwargs, *args, **kwargs):
    """Calls `raw_fn` by merging `extra_kwargs` into call-time `kwargs`, with `extra_kwargs` taking precedence.

    This function is used to merge additional keyword arguments with the original function's arguments.
    """
    merged_kwargs = {**kwargs, **extra_kwargs}
    return raw_fn(*args, **merged_kwargs)


def get_custom_reward_fn(config: DictConfig) -> Optional[RawRewardFn]:
    """Load and return a custom reward function from external file.

    Dynamically imports a reward function from a specified file path and wraps
    it with additional keyword arguments from the configuration.

    Args:
        config (dict): Configuration dictionary containing custom_reward_function
                      settings with 'path', 'name', and 'reward_kwargs' fields.

    Returns:
        callable or None: Wrapped reward function with merged kwargs, or None
                         if no custom reward function is configured.

    Raises:
        FileNotFoundError: If the specified reward function file doesn't exist.
        RuntimeError: If there's an error loading the module from file.
        AttributeError: If the specified function name isn't found in the module.
    """

    reward_fn_config = config.get("custom_reward_function") or {}
    file_path = reward_fn_config.get("path")
    if not file_path:
        return None

<<<<<<< HEAD
    if not os.path.exists(file_path):
        raise FileNotFoundError(f"Reward function file '{file_path}' not found.")

    spec = importlib.util.spec_from_file_location("custom_module", file_path)
    assert spec is not None
    module = importlib.util.module_from_spec(spec)
    try:
        sys.modules["custom_module"] = module
        assert spec.loader is not None
        spec.loader.exec_module(module)
    except Exception as e:
        raise RuntimeError(f"Error loading module from '{file_path}': {e}") from e

    function_name = reward_fn_config.get("name")
    assert function_name is not None
=======
    function_name = reward_fn_config.get("name")
    assert function_name is not None

    module = sys.modules.get("custom_module", None)
    if module is None:
        if not os.path.exists(file_path):
            raise FileNotFoundError(f"Reward function file '{file_path}' not found.")

        spec = importlib.util.spec_from_file_location("custom_module", file_path)
        assert spec is not None
        module = importlib.util.module_from_spec(spec)
        try:
            sys.modules["custom_module"] = module
            assert spec.loader is not None
            spec.loader.exec_module(module)
        except Exception as e:
            raise RuntimeError(f"Error loading module from '{file_path}': {e}") from e

>>>>>>> f6b09ace
    if not hasattr(module, function_name):
        raise AttributeError(f"Reward function '{function_name}' not found in '{module.__file__}'.")

    print(f"using customized reward function '{function_name}' from '{module.__file__}'")
    raw_fn = getattr(module, function_name)

    reward_kwargs = dict(reward_fn_config.get("reward_kwargs", {}))

    return partial(_call_with_kwargs, raw_fn, reward_kwargs)


def load_reward_manager(
    config: DictConfig, tokenizer: Any, num_examine: int, **reward_kwargs: Any
) -> AbstractRewardManager:
    """
    Load and initialize a reward manager based on the configuration.

    Args:
        config: PPO trainer configuration object containing reward_model fields.
        tokenizer: Tokenizer object used for processing text.
        num_examine: Number of samples to examine.
        **reward_kwargs: Additional keyword arguments for the reward manager.

    Returns:
        An instance of the specified reward manager class.
    """

    # The list of pre-defined reward managers are defined in `verl/workers/reward_manager/`:
    # naive: NaiveRewardManager
    # prime: PrimeRewardManager
    # batch: BatchRewardManager
    # dapo: DAPORewardManager
    # Note(haibin.lin): For custom reward managers, please make sure they are imported and
    # registered via `verl.workers.reward_manager.register`
    # By default reward_manager is set to naive (NaiveRewardManager)
    reward_manager_name = config.reward_model.get("reward_manager", "naive")
    reward_manager_cls = get_reward_manager_cls(reward_manager_name)

    # Try to get a custom reward function based on the configuration
    compute_score = get_custom_reward_fn(config)
    final_compute_score = compute_score

    if compute_score is None:
        sandbox_config = config.reward_model.get("sandbox_fusion")
        sandbox_url = sandbox_config.get("url") if sandbox_config else None
        memory_limit_mb = sandbox_config.get("memory_limit_mb", 1024)
        if sandbox_url:
            sandbox_manager = multiprocessing.Manager()
            # Create a semaphore to control concurrent access to the sandbox
            _concurrent_semaphore = sandbox_manager.Semaphore(sandbox_config.get("max_concurrent", 64))
            final_compute_score = partial(
                default_compute_score,
                sandbox_fusion_url=sandbox_url,
                concurrent_semaphore=_concurrent_semaphore,
                memory_limit_mb=memory_limit_mb,
            )
        else:
            final_compute_score = default_compute_score

    # Instantiate and return the reward manager with the specified parameters
    return reward_manager_cls(
        tokenizer=tokenizer,
        num_examine=num_examine,
        compute_score=final_compute_score,
        reward_fn_key=config.data.reward_fn_key,
        **reward_kwargs,
    )


def compute_reward(data: DataProto, reward_fn: AbstractRewardManager) -> tuple[torch.Tensor, dict[str, Any]]:
    """
    Compute reward for a batch of data.
    Args:
        data: DataProto object containing the input data.
        reward_fn: Reward function to compute the reward.
    Returns:
        Tuple of reward tensor and extra info dictionary.
    """
    try:
        reward_result = reward_fn(data, return_dict=True)
        reward_tensor = reward_result["reward_tensor"]
        reward_extra_infos_dict = reward_result.get("reward_extra_info", {})
    except Exception as e:
        print(f"Error in reward_fn: {e}")
        reward_tensor = reward_fn(data)
        reward_extra_infos_dict = {}

    return reward_tensor, reward_extra_infos_dict


@ray.remote(num_cpus=1)
def compute_reward_async(data: DataProto, config=None, tokenizer=None, reward_fn=None):
    """
    Load the reward manager and compute the reward for a batch of data.
    This is meant to be run in a separate Ray worker.
    """
    if reward_fn is None:
        assert config is not None and tokenizer is not None, (
            "config and tokenizer must not be None when reward_fn is None"
        )

        warnings.warn("using config and tokenizer with compute_reward_async is deprecated", stacklevel=2)
        reward_fn = load_reward_manager(
            config, tokenizer, num_examine=0, **config.reward_model.get("reward_kwargs", {})
        )

    return compute_reward(data, reward_fn)<|MERGE_RESOLUTION|>--- conflicted
+++ resolved
@@ -64,23 +64,6 @@
     if not file_path:
         return None
 
-<<<<<<< HEAD
-    if not os.path.exists(file_path):
-        raise FileNotFoundError(f"Reward function file '{file_path}' not found.")
-
-    spec = importlib.util.spec_from_file_location("custom_module", file_path)
-    assert spec is not None
-    module = importlib.util.module_from_spec(spec)
-    try:
-        sys.modules["custom_module"] = module
-        assert spec.loader is not None
-        spec.loader.exec_module(module)
-    except Exception as e:
-        raise RuntimeError(f"Error loading module from '{file_path}': {e}") from e
-
-    function_name = reward_fn_config.get("name")
-    assert function_name is not None
-=======
     function_name = reward_fn_config.get("name")
     assert function_name is not None
 
@@ -99,7 +82,6 @@
         except Exception as e:
             raise RuntimeError(f"Error loading module from '{file_path}': {e}") from e
 
->>>>>>> f6b09ace
     if not hasattr(module, function_name):
         raise AttributeError(f"Reward function '{function_name}' not found in '{module.__file__}'.")
 
