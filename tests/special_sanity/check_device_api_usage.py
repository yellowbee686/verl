--- conflicted
+++ resolved
@@ -38,10 +38,6 @@
     "verl/workers/reward_model/megatron/reward_model.py",  # appear in default device_name
     "verl/third_party/torch/distributed/_state_dict_utils.py",  # torch monkey patch fixes
     "verl/third_party/torch/distributed/checkpoint/state_dict.py",  # torch monkey patch fixes
-<<<<<<< HEAD
-    "verl/workers/engine/fsdp/engine_impl.py",
-=======
->>>>>>> f6b09ace
 ]
 
 # directory or file path must contain keyword "nccl"
