--- conflicted
+++ resolved
@@ -70,11 +70,7 @@
   contents: read
 
 env:
-<<<<<<< HEAD
-  IMAGE: "verl-ci-cn-beijing.cr.volces.com/verlai/verl:app-verl0.5-transformers4.55.4-vllm0.10.0-mcore0.13.0-te2.2"
-=======
   IMAGE: "verl-ci-cn-beijing.cr.volces.com/verlai/verl:app-verl0.5-transformers4.55.4-sglang0.4.10.post2-mcore0.13.0-te2.2"
->>>>>>> f6b09ace
   DYNAMIC_RUNNER_ENDPOINT: "https://sd10g3clalm04ug7alq90.apigateway-cn-beijing.volceapi.com/runner"
 
 jobs:
@@ -147,19 +143,9 @@
         run: |
           ray stop --force
           python3 examples/data_preprocess/gsm8k_multiturn_sft.py
-<<<<<<< HEAD
-      - name: Running GSM8K E2E training tests with multiturn with fsdp engine
-        run: |
-          BACKEND=fsdp bash tests/special_e2e/sft/run_sft_engine_gsm8k.sh
-      - name: Running GSM8K E2E training tests with multiturn with megatron engine
-        run: |
-          BACKEND=megatron bash tests/special_e2e/sft/run_sft_engine_gsm8k.sh
-
-=======
       - name: Running GSM8K E2E training tests with multiturn and various configs and compare results
         run: |
           bash tests/special_e2e/sft/test_sft_engine_all.sh
->>>>>>> f6b09ace
 
   
   cleanup:
