# # Tests layout

# Each folder under tests/ corresponds to a test category for a sub-namespace in verl. For instance:
# - `tests/trainer` for testing functionality related to `verl/trainer`
# - `tests/models` for testing functionality related to `verl/models`
# - ...

# There are a few folders with `special_` prefix, created for special purposes:
# - `special_distributed`: unit tests that must run with multiple GPUs
# - `special_e2e`: end-to-end tests with training/generation scripts
# - `special_npu`: tests for NPUs
# - `special_sanity`: a suite of quick sanity tests
# - `special_standalone`: a set of test that are designed to run in dedicated environments

# Accelerators for tests 
# - By default tests are run with GPU available, except for the ones under `special_npu`, and any test script whose name ends with `on_cpu.py`.
# - For test scripts with `on_cpu.py` name suffix would be tested on CPU resources in linux environment.

# # Workflow layout

# All CI tests are configured by yaml files in `.github/workflows/`. Here's an overview of all test configs:
# 1. A list of always triggered CPU sanity tests: `check-pr-title.yml`, `secrets_scan.yml`, `check-pr-title,yml`, `pre-commit.yml`, `doc.yml`
# 2. Some heavy multi-GPU unit tests, such as `model.yml`, `vllm.yml`, `sgl.yml`
# 3. End-to-end tests: `e2e_*.yml`
# 4. Unit tests
#   - `cpu_unit_tests.yml`, run pytest on all scripts with file name pattern `tests/**/test_*_on_cpu.py`
#   - `gpu_unit_tests.yml`, run pytest on all scripts with file without the `on_cpu.py` suffix.
#   - Since cpu/gpu unit tests by default runs all tests under `tests`, please make sure tests are manually excluded in them when
#     - new workflow yaml is added to `.github/workflows`
#     - new tests are added to workflow mentioned in 2.
# name: Check PR Title

name: model_rmpad

on:
  # Trigger the workflow on push or pull request,
  # but only for the main branch
  push:
    branches:
      - main
      - v0.*
  pull_request:
    branches:
      - main
      - v0.*
    paths:
      - "verl/**/*.py"
      # Entrypoints
      - ".github/workflows/model.yml"
      - "tests/special_distributed/test_fsdp_ckpt.py"
      - "tests/special_distributed/test_mcore_config_converter.py"
      - "tests/special_distributed/test_tensor_dict.py"
      - "tests/models/**"
      - "tests/special_distributed/run_all.sh"

# Declare permissions just read content.
permissions:
  contents: read

# Cancel jobs on the same ref if a new one is triggered
concurrency:
  group: ${{ github.workflow }}-${{ github.ref }}
  cancel-in-progress: ${{ github.ref != 'refs/heads/main' }}

jobs:
  model_rmpad:
    runs-on: [L20x8]
    timeout-minutes: 20 # Increase this timeout value as needed
    env:
      HTTP_PROXY: ${{ secrets.PROXY_HTTP }}
      HTTPS_PROXY: ${{ secrets.PROXY_HTTPS }}
      NO_PROXY: "localhost,127.0.0.1,hf-mirror.com"
      HF_ENDPOINT: "https://hf-mirror.com"
      HF_HUB_ENABLE_HF_TRANSFER: "0" # This is more stable
    container:
      image: verlai/verl:app-verl0.5-transformers4.55.4-sglang0.4.10.post2-mcore0.13.0-te2.2
      options: --gpus all --shm-size=10g
    steps:
      - uses: actions/checkout@11bd71901bbe5b1630ceea73d27597364c9af683 # v4.2.2
        with:
          fetch-depth: 0
      - name: Install the current repository and upgrade to latest transformers(4.54.0)/flash_attn, transformers 4.55.0 has strange behavior with model backward
        run: |
          pip3 install --no-deps -e .[test]
          pip3 install --upgrade transformers
      - name: Running rmpad model tests on 8 L20 GPUs + flash_attn 2.5.8
        run: |
          pytest -s tests/models/test_transformer.py
      - name: Running rmpad model tests on 8 L20 GPUs + latest flash_attn
        run: |
          pytest -s tests/models/test_transformer.py
      - name: Running FSDP rmpad model tests on 8 L20 GPUs + latest flash_attn
        run: |
          STRATEGY=fsdp torchrun --nproc_per_node=8 tests/special_distributed/test_fsdp_ckpt.py
      - name: Running transformers ulysses tests on 8 L20 GPUs + latest transformers
        run: |
          torchrun --nproc_per_node=8 -m pytest tests/models/test_transformers_ulysses.py
      - name: Running transformers ulysses tests on 8 L20 GPUs + transformers 4.54.1
        run: |
          pip3 install transformers==4.54.1
          torchrun --nproc_per_node=8 -m pytest tests/models/test_transformers_ulysses.py
      - name: Running transformers ulysses tests on 8 L20 GPUs + transformers 4.53.2
        run: |
          pip3 install transformers==4.53.2
          torchrun --nproc_per_node=8 -m pytest tests/models/test_transformers_ulysses.py
      - name: Running transformers ulysses tests on 8 L20 GPUs + transformers 4.52.0
        run: |
          pip3 install transformers==4.52.0
          torchrun --nproc_per_node=8 -m pytest tests/models/test_transformers_ulysses.py
      - name: Run distributed test
        run: |
          bash tests/special_distributed/run_all.sh

  # TODO: Move this back to model_rmpad once FSDP2 is stable.
  # NOTE: List as an independent job to make rerun easier.
  model_rmpad_fsdp2_unstable:
    runs-on: [L20x8]
    timeout-minutes: 20 # Increase this timeout value as needed
    env:
      HTTP_PROXY: ${{ secrets.PROXY_HTTP }}
      HTTPS_PROXY: ${{ secrets.PROXY_HTTPS }}
      NO_PROXY: "localhost,127.0.0.1,hf-mirror.com"
      HF_ENDPOINT: "https://hf-mirror.com"
      HF_HUB_ENABLE_HF_TRANSFER: "0" # This is more stable
    container:
      image: verlai/verl:base-verl0.5-cu126-cudnn9.8-torch2.7.1-fa2.7.4
      options: --gpus all --shm-size=10g
    steps:
      - uses: actions/checkout@11bd71901bbe5b1630ceea73d27597364c9af683 # v4.2.2
        with:
          fetch-depth: 0
      - name: Install the current repository and upgrade to latest transformers/flash_attn
        run: |
          pip3 install --no-deps -e .[test]
          pip3 install --upgrade transformers
      - name: Running FSDP2 rmpad model tests on 8 L20 GPUs + latest flash_attn
        run: |
          STRATEGY=fsdp2 torchrun --nproc_per_node=8 tests/special_distributed/test_fsdp_ckpt.py

  mcore_config_converter:
    runs-on: [L20x8]
    timeout-minutes: 20 # Increase this timeout value as needed
    env:
      HTTP_PROXY: ${{ secrets.PROXY_HTTP }}
      HTTPS_PROXY: ${{ secrets.PROXY_HTTPS }}
      NO_PROXY: "localhost,127.0.0.1,hf-mirror.com"
      HF_ENDPOINT: "https://hf-mirror.com"
      HF_HUB_ENABLE_HF_TRANSFER: "0" # This is more stable
    container:
      image: verlai/verl:app-verl0.4-sglang0.4.6.post5-vllm0.8.5-mcore0.12.2-te2.2
      options: --gpus all --shm-size=10g
    steps:
      - uses: actions/checkout@11bd71901bbe5b1630ceea73d27597364c9af683 # v4.2.2
        with:
          fetch-depth: 0
      - name: Install the current repository
        run: |
          pip3 install --no-deps -e .[test]
          pip install --upgrade "huggingface_hub[cli]"
      - name: Download model config files
        run: |
          hf download Qwen/Qwen2.5-7B config.json --local-dir $HOME/configs/Qwen/Qwen2.5-7B
          hf download Qwen/Qwen3-8B config.json --local-dir $HOME/configs/Qwen/Qwen3-8B
          hf download deepseek-ai/deepseek-coder-1.3b-instruct config.json --local-dir $HOME/configs/deepseek-ai/deepseek-coder-1.3b-instruct
          hf download Qwen/Qwen2-57B-A14B config.json --local-dir $HOME/configs/Qwen/Qwen2-57B-A14B
          hf download Qwen/Qwen3-30B-A3B config.json --local-dir $HOME/configs/Qwen/Qwen3-30B-A3B
          hf download deepseek-ai/DeepSeek-V3-Base config.json --local-dir $HOME/configs/deepseek-ai/DeepSeek-V3-Base
      - name: Running mcore config converter tests on 8 L20 GPUs
        run: |
          torchrun --nproc_per_node=8 tests/special_distributed/test_mcore_config_converter.py

  model_engine:
    runs-on: [L20x8]
    timeout-minutes: 20 # Increase this timeout value as needed
    env:
      HTTP_PROXY: ${{ secrets.PROXY_HTTP }}
      HTTPS_PROXY: ${{ secrets.PROXY_HTTPS }}
      NO_PROXY: "localhost,127.0.0.1,hf-mirror.com"
      HF_ENDPOINT: "https://hf-mirror.com"
      HF_HUB_ENABLE_HF_TRANSFER: "0" # This is more stable
    container:
      image: verlai/verl:app-verl0.4-sglang0.4.6.post5-vllm0.8.5-mcore0.12.2-te2.2
      options: --gpus all --shm-size=10g
    steps:
      - uses: actions/checkout@11bd71901bbe5b1630ceea73d27597364c9af683 # v4.2.2
        with:
          fetch-depth: 0
      - name: Install the current repository
        run: |
          pip3 install --no-deps -e .[test]
<<<<<<< HEAD
=======
          pip3 install --upgrade tensordict
>>>>>>> f6b09ace
          pip install --upgrade "huggingface_hub[cli]"
      - name: Download model config files
        run: |
          hf download Qwen/Qwen2.5-0.5B-Instruct --local-dir $HOME/models/Qwen/Qwen2.5-0.5B-Instruct

      - name: Running mcore engine tests on 8 L20 GPUs
        run: |
          pytest -s -x tests/models/test_engine.py<|MERGE_RESOLUTION|>--- conflicted
+++ resolved
@@ -188,10 +188,7 @@
       - name: Install the current repository
         run: |
           pip3 install --no-deps -e .[test]
-<<<<<<< HEAD
-=======
           pip3 install --upgrade tensordict
->>>>>>> f6b09ace
           pip install --upgrade "huggingface_hub[cli]"
       - name: Download model config files
         run: |
