# Training DeepSeek 671b

Last updated: 08/20/2025.

verl integrates Megatron to support large MoE models such as `Qwen3-235B-A22B` and `deepseek-ai/DeepSeek-V3`. This is an ongoing community effort.

In the journey the community added the following features and optimizations that enable verl with larger models:
- per tensor weight resharding between rollout and training
- context parallelism and expert parallelism enabled via megatron
- dynamic batch size (sequence balance) for megatron
- reduced ray-related serialization overhead
- optimizer offloading, recomputation, and efficient kernels
- various debugging metrics and utils
- hybrid optimizer

and the megatron backend now has a wider list of models supported:
- DeepSeek-V3
- Moonlight
- Qwen3
- Qwen2.5-VL (to be merged soon)
- Qwen2
- Mixtral

## Getting Started

### preparation
The recommended image with pre-built Megatron dependency is `verlai/verl:app-verl0.4-vllm0.8.5-mcore0.13.0-preview`, which is built using the Dockerfile at [docker/verl0.4-cu124-torch2.6-fa2.7.4/Dockerfile.app.vllm.mcore0.13.preview](https://github.com/volcengine/verl/blob/main/docker/verl0.4-cu124-torch2.6-fa2.7.4/Dockerfile.app.vllm.mcore0.13.preview).

The image is build in Hopper GPUs with DeepEP. It does not support None-Hopper GPUs, such as A100. You may need to reinstall DeepEP to work with A100.

With `OFFLOAD_FRACTION=1`, the system's minimum requirements are lowered. It can run on as few as 96 H20 (96GB) GPUs for DeepSeek-V3, and on as few as 32 H20 (96GB) GPUs for Qwen3-235B-A22B. However, this configuration will use 1.6TB CPU memory per node. If you run out of CPU memory or require faster training speed, you can add more nodes.

### DeepSeek 671b

For DeepSeek-V3 671b, please refer to [examples/grpo_trainer/run_deepseek671b_math_megatron_96gb.sh](https://github.com/volcengine/verl/blob/main/examples/grpo_trainer/run_deepseek671b_math_megatron_96gb.sh).

MTP and quantilization is disabled during RL training.

To train your project, configure the following environment variables based on the number of available GPUs. These are recommended settings and can be adjusted based on your specific hardware.
| num gpus | NNODES | TP | PP | EP | OFFLOAD_FRACTION | OFFLOAD_OPTIM | LAST_LAYER |
| -- | -- | -- | -- | -- | -- | -- | -- |
| 96 | 12 | 8 | 12 | 8 | 1. | False | 6 |
| 128 | 16 | 8 | 16 | 8 | 0.5 | True | 1 |
| 256 | 32 | 8 | 16 | 8 | 0. | True | 1 |
| 512 | 64 | 1 | 16 | 32 | 0 | True | 1 |

### Qwen3 235b

For Qwen3-235b, please refer to [examples/grpo_trainer/run_qwen3-235b_megatron_96gb.sh](https://github.com/volcengine/verl/blob/main/examples/grpo_trainer/run_qwen3-235b_megatron_96gb.sh).

To train your project, configure the following environment variables based on the number of available GPUs. These are recommended settings and can be adjusted based on your specific hardware.
| num gpus | NNODES | TP | PP | EP | OFFLOAD_FRACTION | OFFLOAD_OPTIM | LAST_LAYER |
| -- | -- | -- | -- | -- | -- | -- | -- |
| 32 | 4 | 4 | 8 | 4 | 1. | False | 6 |
| 64 | 8 | 4 | 8 | 4 | 0.5 | True | 6 |
| 128 | 16 | 4 | 8 | 4 | 0 | True | 6 |
| 256 | 32 | 4 | 8 | 4 | 0 | True | 6 |

### Benchmark
Here are some benchmark results for DeepSeek / Qwen3-235B. All configurations match the recommended settings based on the number of GPUs.

<<<<<<< HEAD
| model | num gpus | mean response length | rollout time(s) | GPU memory(GB) | CPU memory(GB) | mfu | step time(s) |
=======
| model | num gpus | mean response length | rollout time(s) | GPU memory(GB) | CPU memory(GB) | MFU | step time(s) |
>>>>>>> f6b09ace
| -- | -- | -- | -- | -- | -- | -- | -- |
| DeepSeek 671b | 96 | 1960 | 1050 | 66 | 1500 | 0.19 | 1700 |

### Qwen3-30B-A3B MOE

<<<<<<< HEAD
For Qwen3-30b, please refer to [examples/grpo_trainer/run_qwen3moe-30b_megatron_96gb.sh](https://github.com/volcengine/verl/blob/main/examples/grpo_trainer/run_qwen3moe-30b_megatron_96gb.sh]).

To train your project, configure the following environment variables based on the number of available GPUs. These are recommended settings and can be adjusted based on your specific hardware.
| num gpus | NNODES | TP | PP | EP | OFFLOAD_FRACTION | MFU |
| -- | -- | -- | -- | -- | -- | -- | 
=======
For Qwen3-30b, please refer to [examples/grpo_trainer/run_qwen3moe-30b_megatron_96gb.sh](https://github.com/volcengine/verl/blob/main/examples/grpo_trainer/run_qwen3moe-30b_megatron_96gb.sh).

To train your project, configure the following environment variables based on the number of available GPUs. These are recommended settings and can be adjusted based on your specific hardware.
| num gpus | NNODES | TP | PP | EP | OFFLOAD_FRACTION | OFFLOAD_OPTIM | MFU |
| -- | -- | -- | -- | -- | -- | -- | -- | 
>>>>>>> f6b09ace
| 8 | 1 | 1 | 1 | 8 | 1. | True | 0.4 |
| 16 | 2 | 1 | 1 | 8 | 1. | True | 0.37 |
| 32 | 4 | 1 | 1 | 8 | 1. | True | 0.31 |


## Upcoming Optimizations

The community continue to optimize large MoE models further, ongoing efforts include:
- further optimizing memory consumption, and provide recommended/tuned configurations with various machine types
- optimizing long context RL training performance
- performance improvement with SGLang x Megatron

We invite the community to try and improve verl together. Get connected with us on [slack](https://join.slack.com/t/verlgroup/shared_invite/zt-2w5p9o4c3-yy0x2Q56s_VlGLsJ93A6vA)/[wechat](https://raw.githubusercontent.com/eric-haibin-lin/verl-community/refs/heads/main/WeChat.JPG)/[Github issues](https://github.com/volcengine/verl/issues/708)!

## Acknowledgement
@vermouth1992 @ISEEKYAN @ETOgaosion @yzlnew @ShareLer @BearBiscuit05 @ccclyu @ann-qin-lu @SwordFaith @zzong2006 @zhaochenyang20 @ocss884 @eric-haibin-lin @chenhaiq @techkang<|MERGE_RESOLUTION|>--- conflicted
+++ resolved
@@ -59,29 +59,17 @@
 ### Benchmark
 Here are some benchmark results for DeepSeek / Qwen3-235B. All configurations match the recommended settings based on the number of GPUs.
 
-<<<<<<< HEAD
-| model | num gpus | mean response length | rollout time(s) | GPU memory(GB) | CPU memory(GB) | mfu | step time(s) |
-=======
 | model | num gpus | mean response length | rollout time(s) | GPU memory(GB) | CPU memory(GB) | MFU | step time(s) |
->>>>>>> f6b09ace
 | -- | -- | -- | -- | -- | -- | -- | -- |
 | DeepSeek 671b | 96 | 1960 | 1050 | 66 | 1500 | 0.19 | 1700 |
 
 ### Qwen3-30B-A3B MOE
 
-<<<<<<< HEAD
-For Qwen3-30b, please refer to [examples/grpo_trainer/run_qwen3moe-30b_megatron_96gb.sh](https://github.com/volcengine/verl/blob/main/examples/grpo_trainer/run_qwen3moe-30b_megatron_96gb.sh]).
-
-To train your project, configure the following environment variables based on the number of available GPUs. These are recommended settings and can be adjusted based on your specific hardware.
-| num gpus | NNODES | TP | PP | EP | OFFLOAD_FRACTION | MFU |
-| -- | -- | -- | -- | -- | -- | -- | 
-=======
 For Qwen3-30b, please refer to [examples/grpo_trainer/run_qwen3moe-30b_megatron_96gb.sh](https://github.com/volcengine/verl/blob/main/examples/grpo_trainer/run_qwen3moe-30b_megatron_96gb.sh).
 
 To train your project, configure the following environment variables based on the number of available GPUs. These are recommended settings and can be adjusted based on your specific hardware.
 | num gpus | NNODES | TP | PP | EP | OFFLOAD_FRACTION | OFFLOAD_OPTIM | MFU |
 | -- | -- | -- | -- | -- | -- | -- | -- | 
->>>>>>> f6b09ace
 | 8 | 1 | 1 | 1 | 8 | 1. | True | 0.4 |
 | 16 | 2 | 1 | 1 | 8 | 1. | True | 0.37 |
 | 32 | 4 | 1 | 1 | 8 | 1. | True | 0.31 |
